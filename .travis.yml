sudo: false

language: php

branches:
  except:
    - /^release-.*$/
    - /^ghgfk-.*$/

cache:
  directories:
    - $HOME/.composer/cache
    - $HOME/.local
    - zf-mkdoc-theme

env:
  global:
    - SITE_URL: https://zendframework.github.io/zend-servicemanager
    - GH_USER_NAME: "Matthew Weier O'Phinney"
    - GH_USER_EMAIL: matthew@weierophinney.net
    - GH_REF: github.com/zendframework/zend-servicemanager.git
    - secure: "KoLcNj22t668IhAhm5ej6DNf23waoGrZpQ1kmuq5ptTqsXjFjy/cjOJCvWOeRX62Tl2kjc7co9UeK0f91osZ2Wq7HLb+1bIXX5SrB6SfyPUajCQtCtu0xGgEKZfuQwzLWSYoR3tsaD6vqgMjKwwst10d+AyICjdLNu9dHtdu9HpozZtK3kM9+0FwMOiRqFEND2GY05oVYXOrzgu1xNmE1YEGpjKzqqBNpqFOP4W+OnTMRTQcyrlbFzOFvAip7X3GGw9iUSnSzZTnIOWJgMdah8/eFqhrPO8O73faW+/v3ZTxdwupOEZyg7s3TD6+W9rjmN+TgOZEP484PcSlUc6sXA4QM4iL8xthG3bWk8+CDrsnuQmunrXz7T5xUEHs/7B8NuGJ8yT89fMCYGySERKIfCx17+N9kP/848A/+39LE1NIlTxnaPISfm9WMNG67xsEKyJluC/YataPGl0zZ6/7Q7w1oDYvjhsqooUsxKRD2/psd1zrVDJurDa7Ayv/E21u2dIDtbp6w9Zl+he+kwRItMNhtCdzyShqtuY0V/JRmn2lZY2PsfbICRXXAbQnDveNFYz5tE2K40Qm4RWrdZ4cnaLiNJeukdYKVJCFHtZr9rdx1uVeK78Pf5o3rt4S8S1aat35eMZQunc6s4gmeXU5+wIxwXiyOtkdlL3LztSox9s="

matrix:
  include:
<<<<<<< HEAD
=======
    - php: 5.5
      env:
        - CS_CHECK=true
>>>>>>> 58e52fe8
    - php: 5.6
      env:
        - TEST_COVERAGE=true
        - DEPLOY_DOCS="$(if [[ $TRAVIS_BRANCH == 'master' && $TRAVIS_PULL_REQUEST == 'false' ]]; then echo -n 'true' ; else echo -n 'false' ; fi)"
        - PATH="$HOME/.local/bin:$PATH"
    - php: 7
      env:
        - CS_CHECK=true
    - php: hhvm 
  allow_failures:
    - php: hhvm

notifications:
  irc: "irc.freenode.org#zftalk.dev"
  email: false

before_install:
  - if [[ $TEST_COVERAGE != 'true' ]]; then phpenv config-rm xdebug.ini || return 0 ; fi
  - composer self-update
  - if [[ $TEST_COVERAGE == 'true' ]]; then composer require --dev --no-update satooshi/php-coveralls:^1.0 ; fi

install:
  - travis_retry composer install --no-interaction

script:
<<<<<<< HEAD
  - if [[ $TEST_COVERAGE == 'true' ]]; then composer test-coverage ; fi
  - if [[ $TEST_COVERAGE != 'true' ]]; then composer test ; fi
=======
  - if [[ $TEST_COVERAGE == 'true' ]]; then composer test-coverage ; else composer test ; fi
>>>>>>> 58e52fe8
  - if [[ $CS_CHECK == 'true' ]]; then composer cs-check ; fi
  - if [[ $DEPLOY_DOCS == "true" && "$TRAVIS_TEST_RESULT" == "0" ]]; then wget -O theme-installer.sh "https://raw.githubusercontent.com/zendframework/zf-mkdoc-theme/master/theme-installer.sh" ; chmod 755 theme-installer.sh ; ./theme-installer.sh ; fi

after_success:
  - if [[ $DEPLOY_DOCS == "true" ]]; then echo "Preparing to build and deploy documentation" ; ./zf-mkdoc-theme/deploy.sh ; echo "Completed deploying documentation" ; fi

after_script:
  - if [[ $TEST_COVERAGE == 'true' ]]; then composer upload-coverage ; fi<|MERGE_RESOLUTION|>--- conflicted
+++ resolved
@@ -23,12 +23,6 @@
 
 matrix:
   include:
-<<<<<<< HEAD
-=======
-    - php: 5.5
-      env:
-        - CS_CHECK=true
->>>>>>> 58e52fe8
     - php: 5.6
       env:
         - TEST_COVERAGE=true
@@ -37,6 +31,7 @@
     - php: 7
       env:
         - CS_CHECK=true
+    - php: 7.1
     - php: hhvm 
   allow_failures:
     - php: hhvm
@@ -54,12 +49,8 @@
   - travis_retry composer install --no-interaction
 
 script:
-<<<<<<< HEAD
   - if [[ $TEST_COVERAGE == 'true' ]]; then composer test-coverage ; fi
   - if [[ $TEST_COVERAGE != 'true' ]]; then composer test ; fi
-=======
-  - if [[ $TEST_COVERAGE == 'true' ]]; then composer test-coverage ; else composer test ; fi
->>>>>>> 58e52fe8
   - if [[ $CS_CHECK == 'true' ]]; then composer cs-check ; fi
   - if [[ $DEPLOY_DOCS == "true" && "$TRAVIS_TEST_RESULT" == "0" ]]; then wget -O theme-installer.sh "https://raw.githubusercontent.com/zendframework/zf-mkdoc-theme/master/theme-installer.sh" ; chmod 755 theme-installer.sh ; ./theme-installer.sh ; fi
 
