--- conflicted
+++ resolved
@@ -1,29 +1,6 @@
 <?xml version="1.0"?>
 <ruleset name="Zend Framework coding standard">
-<<<<<<< HEAD
-    <description>Zend Framework coding standard</description>
-
-    <!-- display progress -->
-    <arg value="p"/>
-    <arg name="colors"/>
-
-    <!-- inherit rules from: -->
-    <rule ref="PSR2"/>
-    <rule ref="Generic.Arrays.DisallowLongArraySyntax"/>
-    <rule ref="Generic.Formatting.SpaceAfterNot"/>
-    <rule ref="Squiz.WhiteSpace.OperatorSpacing">
-        <properties>
-            <property name="ignoreNewlines" value="true"/>
-        </properties>
-    </rule>
-    <rule ref="Squiz.WhiteSpace.SuperfluousWhitespace">
-        <properties>
-            <property name="ignoreBlankLines" value="false"/>
-        </properties>
-    </rule>
-=======
     <rule ref="./vendor/zendframework/zend-coding-standard/ruleset.xml"/>
->>>>>>> 58e52fe8
 
     <!-- Paths to check -->
     <file>bin</file>
