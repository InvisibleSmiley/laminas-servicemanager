# Changelog

All notable changes to this project will be documented in this file, in reverse chronological order by release.

<<<<<<< HEAD
## 3.3.0 - TBD

### Added

- Nothing.

### Deprecated

- Nothing.

### Removed

- Nothing.

### Fixed

- Nothing.

## 3.2.1 - TBD
=======
## 3.2.1 - 2017-02-15
>>>>>>> 5d9a00ec

### Added

- [#176](https://github.com/zendframework/zend-servicemanager/pull/176) adds
  the options `-i` or `--ignore-unresolved` to the shipped
  `generate-deps-for-config-factory` command. This flag allows it to build
  configuration for classes resolved by the `ConfigAbstractFactory` that
  typehint on interfaces, which was previously unsupported.

### Deprecated

- Nothing.

### Removed

- Nothing.

### Fixed

- [#174](https://github.com/zendframework/zend-servicemanager/pull/174) updates
  the `ConfigAbstractFactory` to allow the `config` service to be either an
  `array` or an `ArrayObject`; previously, only `array` was supported.

## 3.2.0 - 2016-12-19

### Added

- [#146](https://github.com/zendframework/zend-servicemanager/pull/146) adds
  `Zend\ServiceManager\AbstractFactory\ConfigAbstractFactory`, which enables a
  configuration-based approach to providing class dependencies when all
  dependencies are services known to the `ServiceManager`. Please see
  [the documentation](doc/book/config-abstract-factory.md) for details.
- [#154](https://github.com/zendframework/zend-servicemanager/pull/154) adds
  `Zend\ServiceManager\Tool\ConfigDumper`, which will introspect a given class
  to determine dependencies, and then create configuration for
  `Zend\ServiceManager\AbstractFactory\ConfigAbstractFactory`, merging it with
  the provided configuration file. It also adds a vendor binary,
  `generate-deps-for-config-factory`, for generating these from the command
  line.
- [#154](https://github.com/zendframework/zend-servicemanager/pull/154) adds
  `Zend\ServiceManager\Tool\FactoryCreator`, which will introspect a given class
  and generate a factory for it. It also adds a vendor binary,
  `generate-factory-for-class`, for generating these from the command line.
- [#153](https://github.com/zendframework/zend-servicemanager/pull/153) adds
  `Zend\ServiceManager\AbstractFactory\ReflectionBasedAbstractFactory`. This
  class may be used as either a mapped factory or an abstract factory, and will
  use reflection in order to determine which dependencies to use from the
  container when instantiating the requested service, with the following rules:
  - Scalar values are not allowed, unless they have default values associated.
  - Values named `$config` type-hinted against `array` will be injected with the
    `config` service, if present.
  - All other array values will be provided an empty array.
  - Class/interface typehints will be pulled from the container.
- [#150](https://github.com/zendframework/zend-servicemanager/pull/150) adds
  a "cookbook" section to the documentation, with an initial document detailing
  the pros and cons of abstract factory usage.

### Deprecated

- Nothing.

### Removed

- Nothing.

### Fixed

- [#106](https://github.com/zendframework/zend-servicemanager/pull/106) adds
  detection of multiple attempts to register the same instance or named abstract
  factory, using a previous instance when detected. You may still use multiple
  discrete instances, however.

## 3.1.2 - 2016-12-19

### Added

- Nothing.

### Deprecated

- Nothing.

### Removed

- Nothing.

### Fixed

- [#167](https://github.com/zendframework/zend-servicemanager/pull/167) fixes
  how exception codes are provided to ServiceNotCreatedException. Previously,
  the code was provided as-is. However, some PHP internal exception classes,
  notably PDOException, can sometimes return other values (such as strings),
  which can lead to fatal errors when instantiating the new exception. The
  patch provided casts exception codes to integers to prevent these errors.

## 3.1.1 - 2016-07-15

### Added

- Nothing.

### Deprecated

- Nothing.

### Removed

- Nothing.

### Fixed

- [#136](https://github.com/zendframework/zend-servicemanager/pull/136) removes
  several imports to classes in subnamespaces within the `ServiceManager`
  classfile, removing potential name resolution conflicts that occurred in edge
  cases when testing.

## 3.1.0 - 2016-06-01

### Added

- [#103](https://github.com/zendframework/zend-servicemanager/pull/103) Allowing
  installation of `ocramius/proxy-manager` `^2.0` together with
  `zendframework/zend-servicemanager`.
- [#103](https://github.com/zendframework/zend-servicemanager/pull/103) Disallowing
  test failures when running tests against PHP `7.0.*`.
- [#113](https://github.com/zendframework/zend-servicemanager/pull/113) Improved performance
  when dealing with registering aliases and factories via `ServiceManager#setFactory()` and
  `ServiceManager#setAlias()`
- [#120](https://github.com/zendframework/zend-servicemanager/pull/120) The
  `zendframework/zend-servicemanager` component now provides a
  `container-interop/container-interop-implementation` implementation

### Deprecated

- Nothing.

### Removed

- Nothing.

### Fixed

- [#97](https://github.com/zendframework/zend-servicemanager/pull/97) Typo corrections
  in the delegator factories documentation.
- [#98](https://github.com/zendframework/zend-servicemanager/pull/98) Using coveralls ^1.0
  for tracking test code coverage changes.

## 3.0.4 - TBD

### Added

- Nothing.

### Deprecated

- Nothing.

### Removed

- Nothing.

### Fixed

- Nothing.

## 3.0.3 - 2016-02-02

### Added

- [#89](https://github.com/zendframework/zend-servicemanager/pull/89) adds
  cyclic alias detection to the `ServiceManager`; it now raises a
  `Zend\ServiceManager\Exception\CyclicAliasException` when one is detected,
  detailing the cycle detected.
- [#95](https://github.com/zendframework/zend-servicemanager/pull/95) adds
  GitHub Pages publication automation, and moves the documentation to
  https://zendframework.github.io/zend-servicemanager/
- [#93](https://github.com/zendframework/zend-servicemanager/pull/93) adds
  `Zend\ServiceManager\Test\CommonPluginManagerTrait`, which can be used to
  validate that a plugin manager instance is ready for version 3.

### Deprecated

- Nothing.

### Removed

- Nothing.

### Fixed

- [#90](https://github.com/zendframework/zend-servicemanager/pull/90) fixes
  several examples in the configuration chapter of the documentation, ensuring
  that the signatures are correct.
- [#92](https://github.com/zendframework/zend-servicemanager/pull/92) ensures
  that alias resolution is skipped during configuration if no aliases are
  present, and forward-ports the test from [#81](https://github.com/zendframework/zend-servicemanager/pull/81)
  to validate v2/v3 compatibility for plugin managers.

## 3.0.2 - 2016-01-24

### Added

- [#64](https://github.com/zendframework/zend-servicemanager/pull/64) performance optimizations
  when dealing with alias resolution during service manager instantiation

### Deprecated

- Nothing.

### Removed

- Nothing.

### Fixed

- [#62](https://github.com/zendframework/zend-servicemanager/pull/62)
  [#64](https://github.com/zendframework/zend-servicemanager/pull/64) corrected benchmark assets signature
- [#72](https://github.com/zendframework/zend-servicemanager/pull/72) corrected link to the Proxy Pattern Wikipedia
  page in the documentation
- [#78](https://github.com/zendframework/zend-servicemanager/issues/78)
  [#79](https://github.com/zendframework/zend-servicemanager/pull/79) creation context was not being correctly passed
  to abstract factories when using plugin managers
- [#82](https://github.com/zendframework/zend-servicemanager/pull/82) corrected migration guide in the DocBlock of
  the `InitializerInterface`

## 3.0.1 - 2016-01-19

### Added

- Nothing.

### Deprecated

- Nothing.

### Removed

- [#68](https://github.com/zendframework/zend-servicemanager/pull/68) removes
  the dependency on zend-stdlib by inlining the `ArrayUtils::merge()` routine
  as a private method of `Zend\ServiceManager\Config`.

### Fixed

- Nothing.

## 3.0.0 - 2016-01-11

First stable release of version 3 of zend-servicemanager.

Documentation is now available at http://zend-servicemanager.rtfd.org

### Added

- You can now map multiple key names to the same factory. It was previously
  possible in ZF2 but it was not enforced by the `FactoryInterface` interface.
  Now the interface receives the `$requestedName` as the *second* parameter
  (previously, it was the third).

  Example:
  
  ```php
  $sm = new \Zend\ServiceManager\ServiceManager([
      'factories'  => [
          MyClassA::class => MyFactory::class,
          MyClassB::class => MyFactory::class,
          'MyClassC'      => 'MyFactory' // This is equivalent as using ::class
      ],
  ]);
  
  $sm->get(MyClassA::class); // MyFactory will receive MyClassA::class as second parameter
  ```

- Writing a plugin manager has been simplified. If you have simple needs, you no
  longer need to implement the complete `validate` method.

  In versions 2.x, if your plugin manager only allows creating instances that
  implement `Zend\Validator\ValidatorInterface`, you needed to write the
  following code:

  ```php
  class MyPluginManager extends AbstractPluginManager
  {
    public function validate($instance)
    {
        if ($instance instanceof \Zend\Validator\ValidatorInterface) {
            return;
        }
    
        throw new InvalidServiceException(sprintf(
            'Plugin manager "%s" expected an instance of type "%s", but "%s" was received',
             __CLASS__,
             \Zend\Validator\ValidatorInterface::class,
             is_object($instance) ? get_class($instance) : gettype($instance)
        ));
    }
  }
  ```
  
  In version 3, this becomes:
  
  ```php
  use Zend\ServiceManager\AbstractPluginManager;
  use Zend\Validator\ValidatorInterface;
  
  class MyPluginManager extends AbstractPluginManager
  {
      protected $instanceOf = ValidatorInterface::class;
  }
  ```
  
  Of course, you can still override the `validate` method if your logic is more
  complex.

  To aid migration, `validate()` will check for a `validatePlugin()` method (which
  was required in v2), and proxy to it if found, after emitting an
  `E_USER_DEPRECATED` notice prompting you to rename the method.

- A new method, `configure()`, was added, allowing full configuration of the
  `ServiceManager` instance at once. Each of the various configuration methods —
  `setAlias()`, `setInvokableClass()`, etc. — now proxy to this method.

- A new method, `mapLazyService($name, $class = null)`, was added, to allow
  mapping a lazy service, and as an analog to the other various service
  definition methods.

### Deprecated

- Nothing

### Removed

- Peering has been removed. It was a complex and rarely used feature that was
  misunderstood most of the time.

- Integration with `Zend\Di` has been removed. It may be re-integrated later.

- `MutableCreationOptionsInterface` has been removed, as options can now be
  passed directly through factories.

- `ServiceLocatorAwareInterface` and its associated trait has been removed. It
  was an anti-pattern, and you are encouraged to inject your dependencies in
  factories instead of injecting the whole service locator.

### Changed/Fixed

v3 of the ServiceManager component is a completely rewritten, more efficient
implementation of the service locator pattern. It includes a number of breaking
changes, outlined in this section.

- You no longer need a `Zend\ServiceManager\Config` object to configure the
  service manager; you can pass the configuration array directly instead.

  In version 2.x:
  
  ```php
  $config = new \Zend\ServiceManager\Config([
      'factories'  => [...]
  ]);
  
  $sm = new \Zend\ServiceManager\ServiceManager($config);
  ```
  
  In ZF 3.x:
  
  ```php
  $sm = new \Zend\ServiceManager\ServiceManager([
      'factories'  => [...]
  ]);
  ```

  `Config` and `ConfigInterface` still exist, however, but primarily for the
  purposes of codifying and aggregating configuration to use.

- `ConfigInterface` has two important changes:
  - `configureServiceManager()` now **must** return the updated service manager
    instance.
  - A new method, `toArray()`, was added, to allow pulling the configuration in
    order to pass to a ServiceManager or plugin manager's constructor or
    `configure()` method.

- Interfaces for `FactoryInterface`, `DelegatorFactoryInterface` and
  `AbstractFactoryInterface` have changed. All are now directly invokable. This
  allows a number of performance optimization internally.

  Additionally, all signatures that accepted a "canonical name" argument now
  remove it.

  Most of the time, rewriting a factory to match the new interface implies
  replacing the method name by `__invoke`, and removing the canonical name
  argument if present.

  For instance, here is a simple version 2.x factory:
  
  ```php
  class MyFactory implements FactoryInterface
  {
      function createService(ServiceLocatorInterface $sl)
      {
          // ...
      }
  }
  ```
  
  The equivalent version 3 factory:
  
  ```php
  class MyFactory implements FactoryInterface
  {
      function __invoke(ServiceLocatorInterface $sl, $requestedName)
      {
          // ...
      }
  }
  ```

  Note another change in the above: factories also receive a second parameter,
  enforced through the interface, that allows you to easily map multiple service
  names to the same factory.

  To provide forwards compatibility, the original interfaces have been retained,
  but extend the new interfaces (which are under new namespaces). You can implement
  the new methods in your existing v2 factories in order to make them forwards
  compatible with v3.

- The for `AbstractFactoryInterface` interface renames the method `canCreateServiceWithName()`
  to `canCreate()`, and merges the `$name` and `$requestedName` arguments.

- Plugin managers will now receive the parent service locator instead of itself
  in factories. In version 2.x, you needed to call the method
  `getServiceLocator()` to retrieve the parent (application) service locator.
  This was confusing, and not IDE friendly as this method was not enforced
  through the interface.

  In version 2.x, if a factory was set to a service name defined in a plugin manager:
  
  ```php
  class MyFactory implements FactoryInterface
  {
      function createService(ServiceLocatorInterface $sl)
      {
          // $sl is actually a plugin manager
        
          $parentLocator = $sl->getServiceLocator();
        
          // ...
      }
  }
  ```
  
  In version 3:
  
  ```php
  class MyFactory implements FactoryInterface
  {
      function __invoke(ServiceLocatorInterface $sl, $requestedName)
      {
          // $sl is already the main, parent service locator. If you need to
          // retrieve the plugin manager again, you can retrieve it through the
          // servicelocator:
          $pluginManager = $sl->get(MyPluginManager::class);
          // ...
      }
  }
  ```

  In practice, this should reduce code, as dependencies often come from the main
  service locator, and not the plugin manager itself.

  To assist in migration, the method `getServiceLocator()` was added to `ServiceManager`
  to ensure that existing factories continue to work; the method emits an `E_USER_DEPRECATED`
  message to signal developers to update their factories.

- `PluginManager` now enforces the need for the main service locator in its
  constructor. In v2.x, people often forgot to set the parent locator, which led
  to bugs in factories trying to fetch dependencies from the parent locator.
  Additionally, plugin managers now pull dependencies from the parent locator by
  default; if you need to pull a peer plugin, your factories will now need to
  pull the corresponding plugin manager first.

  If you omit passing a service locator to the constructor, your plugin manager
  will continue to work, but will emit a deprecation notice indicatin you
  should update your initialization code.

- It's so fast now that your app will fly!

## 2.7.0 - 2016-01-11

### Added

- [#60](https://github.com/zendframework/zend-servicemanager/pull/60) adds
  forward compatibility features for `AbstractPluingManager` and introduces
  `InvokableFactory` to help forward migration to version 3.

### Deprecated

- Nothing.

### Removed

- Nothing.

### Fixed

- [#46](https://github.com/zendframework/zend-servicemanager/pull/46) updates
  the exception hierarchy to inherit from the container-interop exceptions.
  This ensures that all exceptions thrown by the component follow the
  recommendations of that project.
- [#52](https://github.com/zendframework/zend-servicemanager/pull/52) fixes
  the exception message thrown by `ServiceManager::setFactory()` to remove
  references to abstract factories.

## 2.6.0 - 2015-07-23

### Added

- [#4](https://github.com/zendframework/zend-servicemanager/pull/4) updates the
    `ServiceManager` to [implement the container-interop interface](https://github.com/container-interop/container-interop),
    allowing interoperability with applications that consume that interface.

### Deprecated

- Nothing.

### Removed

- Nothing.

### Fixed

- [#3](https://github.com/zendframework/zend-servicemanager/pull/3) properly updates the
  codebase to PHP 5.5, by taking advantage of the default closure binding
  (`$this` in a closure is the invoking object when created within a method). It
  also removes several `@requires PHP 5.4.0` annotations.<|MERGE_RESOLUTION|>--- conflicted
+++ resolved
@@ -2,7 +2,6 @@
 
 All notable changes to this project will be documented in this file, in reverse chronological order by release.
 
-<<<<<<< HEAD
 ## 3.3.0 - TBD
 
 ### Added
@@ -21,10 +20,7 @@
 
 - Nothing.
 
-## 3.2.1 - TBD
-=======
 ## 3.2.1 - 2017-02-15
->>>>>>> 5d9a00ec
 
 ### Added
 
