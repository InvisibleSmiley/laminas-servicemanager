# Changelog

All notable changes to this project will be documented in this file, in reverse chronological order by release.

<<<<<<< HEAD
## 3.6.2 - TBD
=======
## 3.5.2 - 2021-01-17
>>>>>>> 0669e1ee


-----

### Release Notes for [3.5.2](https://github.com/laminas/laminas-servicemanager/milestone/6)

3.5.x bugfix release (patch)

### 3.5.2

- Total issues resolved: **0**
- Total pull requests resolved: **1**
- Total contributors: **1**

#### Bug

 - [75: backported testConfigureInvokablesTakePrecedenceOverFactories to 3.5.x](https://github.com/laminas/laminas-servicemanager/pull/75) thanks to @driehle

## 3.6.1 - 2021-01-10


-----

### Release Notes for [3.6.1](https://github.com/laminas/laminas-servicemanager/milestone/7)

3.6.x bugfix release (patch)

### 3.6.1

- Total issues resolved: **1**
- Total pull requests resolved: **1**
- Total contributors: **2**

#### BC Break,Bug

 - [71: Regression fix regarding initializers](https://github.com/laminas/laminas-servicemanager/pull/71) thanks to @boesing and @Grundik

## 3.6.0 - 2021-01-10

### Added

- [#51](https://github.com/laminas/laminas-servicemanager/pull/51) Adds PHP 8.0 support

- [#64](https://github.com/laminas/laminas-servicemanager/pull/64) Backports changes from upcoming 4.0 release and re-adds PHP 7.3 support.

### Changed

- [#40](https://github.com/laminas/laminas-servicemanager/pull/40) modifies the behavior of the `FactoryCreator` to alphabetize import statements.

- [zendframework/zend-servicemanager#221](https://github.com/zendframework/zend-servicemanager/pull/221) provides enormous performance improvements for each of the various mutator methods (`setAlias()`, `setFactory()`, etc.), `has()` lookups, and initial container configuration.

### Removed

- [#50](https://github.com/laminas/laminas-servicemanager/pull/50) Removes PHP support prior 7.4.0

- [zendframework/zend-servicemanager#197](https://github.com/zendframework/zend-servicemanager/pull/197) drops
  support for PHP versions prior to 7.1.

- [zendframework/zend-servicemanager#193](https://github.com/zendframework/zend-servicemanager/pull/193) drops
  support for HHVM.

### Fixed

- [zendframework/zend-servicemanager#230](https://github.com/zendframework/zend-servicemanager/pull/230) fixes a
  problem in detecting cyclic aliases, ensuring they are detected correctly.


-----

### Release Notes for [3.6.0](https://github.com/laminas/laminas-servicemanager/milestone/5)

Feature release (minor)

### 3.6.0

- Total issues resolved: **0**
- Total pull requests resolved: **2**
- Total contributors: **1**

#### Enhancement

 - [64: Backport 4.x](https://github.com/laminas/laminas-servicemanager/pull/64) thanks to @boesing
 - [63: Backport of 4afad5b660b8544bcf279aea09730d4f07f4fac0](https://github.com/laminas/laminas-servicemanager/pull/63) thanks to @boesing

## 3.5.1 - 2020-12-01

### Release Notes for [3.5.1](https://github.com/laminas/laminas-servicemanager/milestone/4)

This is a full revert of release `3.5.0`.

`3.5.0` contained multiple backwards-incompatible (BC) breakages that were not
supposed to be released in a minor version, and therefore had to be reverted.

Due to unfortunate branch naming issues when migrating from the old `develop`
branch, `develop` was renamed `3.5.x`, but contained multiple BC breaks that
were fundamentally incompatible with the `3.0.0` and newer features.

Due to the quick response time, in order to not break further downstream systems
that yet have to receive the update, the `3.5.0` release was deleted, so that
it does not appear in your system if you accidentally run `composer update`.

Thanks to @fabiang for promptly detecting the issue and reporting it
at https://github.com/laminas/laminas-servicemanager/issues/59

### 3.5.1

- Total issues resolved: **1**
- Total pull requests resolved: **0**
- Total contributors: **1**

#### BC Break,Bug

 - [59: `ContainerInterface` reference was changed in a minor release](https://github.com/laminas/laminas-servicemanager/issues/59) thanks to @fabiang

## 3.4.1 - 2020-05-11

### Added

- Nothing.

### Changed

- Nothing.

### Deprecated

- Nothing.

### Removed

- Nothing.

### Fixed

- [#28](https://github.com/laminas/laminas-servicemanager/pull/28) provides updates to the `ConfigAbstractFactory` to ensure it works correctly under PHP 7.4 when the `config` service is represented by an `ArrayObject` or `ArrayAccess` implementation.

- [#35](https://github.com/laminas/laminas-servicemanager/pull/35) updates two exception messagers from the `ConfigAbstractFactory` to be more clear about what caused them.

## 3.4.0 - 2018-12-22

### Added

- [zendframework/zend-servicemanager#275](https://github.com/zendframework/zend-servicemanager/pull/275) Enables
  plugin managers to accept as a creation context PSR Containers not
  implementing Interop interface

### Changed

- Nothing.

### Deprecated

- Nothing.

### Removed

- Nothing.

### Fixed

- [zendframework/zend-servicemanager#268](https://github.com/zendframework/zend-servicemanager/pull/268) Fixes
  ReflectionBasedAbstractFactory trying to instantiate classes with private
  constructors

## 3.3.2 - 2018-01-29

### Added

- Nothing.

### Changed

- Nothing.

### Deprecated

- Nothing.

### Removed

- Nothing.

### Fixed

- [zendframework/zend-servicemanager#243](https://github.com/zendframework/zend-servicemanager/pull/243) provides
  a fix to the `ReflectionBasedAbstractFactory` to resolve type-hinted arguments
  with default values to their default values if no matching type is found in
  the container.

- [zendframework/zend-servicemanager#233](https://github.com/zendframework/zend-servicemanager/pull/233) fixes a
  number of parameter annotations to reflect the actual types used.

## 3.3.1 - 2017-11-27

### Added

- [zendframework/zend-servicemanager#201](https://github.com/zendframework/zend-servicemanager/pull/201) and
  [zendframework/zend-servicemanager#202](https://github.com/zendframework/zend-servicemanager/pull/202) add
  support for PHP versions 7.1 and 7.2.

### Deprecated

- Nothing.

### Removed

- Nothing.

### Fixed

- [zendframework/zend-servicemanager#206](https://github.com/zendframework/zend-servicemanager/pull/206) fixes an
  issue where by callables in `Class::method` notation were not being honored
  under PHP 5.6.

## 3.3.0 - 2017-03-01

### Added

- [zendframework/zend-servicemanager#180](https://github.com/zendframework/zend-servicemanager/pull/180) adds
  explicit support for PSR-11 (ContainerInterface) by requiring
  container-interop at a minimum version of 1.2.0, and adding a requirement on
  psr/container 1.0. `Laminas\ServiceManager\ServiceLocatorInterface` now
  explicitly extends the `ContainerInterface` from both projects.

  Factory interfaces still typehint against the container-interop variant, as
  changing the typehint would break backwards compatibility. Users can
  duck-type most of these interfaces, however, by creating callables or
  invokables that typehint against psr/container instead.

### Deprecated

- Nothing.

### Removed

- Nothing.

### Fixed

- Nothing.

## 3.2.1 - 2017-02-15

### Added

- [zendframework/zend-servicemanager#176](https://github.com/zendframework/zend-servicemanager/pull/176) adds
  the options `-i` or `--ignore-unresolved` to the shipped
  `generate-deps-for-config-factory` command. This flag allows it to build
  configuration for classes resolved by the `ConfigAbstractFactory` that
  typehint on interfaces, which was previously unsupported.

### Deprecated

- Nothing.

### Removed

- Nothing.

### Fixed

- [zendframework/zend-servicemanager#174](https://github.com/zendframework/zend-servicemanager/pull/174) updates
  the `ConfigAbstractFactory` to allow the `config` service to be either an
  `array` or an `ArrayObject`; previously, only `array` was supported.

## 3.2.0 - 2016-12-19

### Added

- [zendframework/zend-servicemanager#146](https://github.com/zendframework/zend-servicemanager/pull/146) adds
  `Laminas\ServiceManager\AbstractFactory\ConfigAbstractFactory`, which enables a
  configuration-based approach to providing class dependencies when all
  dependencies are services known to the `ServiceManager`. Please see
  [the documentation](docs/book/config-abstract-factory.md) for details.
- [zendframework/zend-servicemanager#154](https://github.com/zendframework/zend-servicemanager/pull/154) adds
  `Laminas\ServiceManager\Tool\ConfigDumper`, which will introspect a given class
  to determine dependencies, and then create configuration for
  `Laminas\ServiceManager\AbstractFactory\ConfigAbstractFactory`, merging it with
  the provided configuration file. It also adds a vendor binary,
  `generate-deps-for-config-factory`, for generating these from the command
  line.
- [zendframework/zend-servicemanager#154](https://github.com/zendframework/zend-servicemanager/pull/154) adds
  `Laminas\ServiceManager\Tool\FactoryCreator`, which will introspect a given class
  and generate a factory for it. It also adds a vendor binary,
  `generate-factory-for-class`, for generating these from the command line.
- [zendframework/zend-servicemanager#153](https://github.com/zendframework/zend-servicemanager/pull/153) adds
  `Laminas\ServiceManager\AbstractFactory\ReflectionBasedAbstractFactory`. This
  class may be used as either a mapped factory or an abstract factory, and will
  use reflection in order to determine which dependencies to use from the
  container when instantiating the requested service, with the following rules:
  - Scalar values are not allowed, unless they have default values associated.
  - Values named `$config` type-hinted against `array` will be injected with the
    `config` service, if present.
  - All other array values will be provided an empty array.
  - Class/interface typehints will be pulled from the container.
- [zendframework/zend-servicemanager#150](https://github.com/zendframework/zend-servicemanager/pull/150) adds
  a "cookbook" section to the documentation, with an initial document detailing
  the pros and cons of abstract factory usage.

### Deprecated

- Nothing.

### Removed

- Nothing.

### Fixed

- [zendframework/zend-servicemanager#106](https://github.com/zendframework/zend-servicemanager/pull/106) adds
  detection of multiple attempts to register the same instance or named abstract
  factory, using a previous instance when detected. You may still use multiple
  discrete instances, however.

## 3.1.2 - 2016-12-19

### Added

- Nothing.

### Deprecated

- Nothing.

### Removed

- Nothing.

### Fixed

- [zendframework/zend-servicemanager#167](https://github.com/zendframework/zend-servicemanager/pull/167) fixes
  how exception codes are provided to ServiceNotCreatedException. Previously,
  the code was provided as-is. However, some PHP internal exception classes,
  notably PDOException, can sometimes return other values (such as strings),
  which can lead to fatal errors when instantiating the new exception. The
  patch provided casts exception codes to integers to prevent these errors.

## 3.1.1 - 2016-07-15

### Added

- Nothing.

### Deprecated

- Nothing.

### Removed

- Nothing.

### Fixed

- [zendframework/zend-servicemanager#136](https://github.com/zendframework/zend-servicemanager/pull/136) removes
  several imports to classes in subnamespaces within the `ServiceManager`
  classfile, removing potential name resolution conflicts that occurred in edge
  cases when testing.

## 3.1.0 - 2016-06-01

### Added

- [zendframework/zend-servicemanager#103](https://github.com/zendframework/zend-servicemanager/pull/103) Allowing
  installation of `ocramius/proxy-manager` `^2.0` together with
  `zendframework/zend-servicemanager`.
- [zendframework/zend-servicemanager#103](https://github.com/zendframework/zend-servicemanager/pull/103) Disallowing
  test failures when running tests against PHP `7.0.*`.
- [zendframework/zend-servicemanager#113](https://github.com/zendframework/zend-servicemanager/pull/113) Improved performance
  when dealing with registering aliases and factories via `ServiceManager#setFactory()` and
  `ServiceManager#setAlias()`
- [zendframework/zend-servicemanager#120](https://github.com/zendframework/zend-servicemanager/pull/120) The
  `laminas/laminas-servicemanager` component now provides a
  `container-interop/container-interop-implementation` implementation

### Deprecated

- Nothing.

### Removed

- Nothing.

### Fixed

- [zendframework/zend-servicemanager#97](https://github.com/zendframework/zend-servicemanager/pull/97) Typo corrections
  in the delegator factories documentation.
- [zendframework/zend-servicemanager#98](https://github.com/zendframework/zend-servicemanager/pull/98) Using coveralls ^1.0
  for tracking test code coverage changes.

## 3.0.3 - 2016-02-02

### Added

- [zendframework/zend-servicemanager#89](https://github.com/zendframework/zend-servicemanager/pull/89) adds
  cyclic alias detection to the `ServiceManager`; it now raises a
  `Laminas\ServiceManager\Exception\CyclicAliasException` when one is detected,
  detailing the cycle detected.
- [zendframework/zend-servicemanager#95](https://github.com/zendframework/zend-servicemanager/pull/95) adds
  GitHub Pages publication automation, and moves the documentation to
  https://docs.laminas.dev/laminas-servicemanager/
- [zendframework/zend-servicemanager#93](https://github.com/zendframework/zend-servicemanager/pull/93) adds
  `Laminas\ServiceManager\Test\CommonPluginManagerTrait`, which can be used to
  validate that a plugin manager instance is ready for version 3.

### Deprecated

- Nothing.

### Removed

- Nothing.

### Fixed

- [zendframework/zend-servicemanager#90](https://github.com/zendframework/zend-servicemanager/pull/90) fixes
  several examples in the configuration chapter of the documentation, ensuring
  that the signatures are correct.
- [zendframework/zend-servicemanager#92](https://github.com/zendframework/zend-servicemanager/pull/92) ensures
  that alias resolution is skipped during configuration if no aliases are
  present, and forward-ports the test from [zendframework/zend-servicemanager#81](https://github.com/zendframework/zend-servicemanager/pull/81)
  to validate v2/v3 compatibility for plugin managers.

## 3.0.2 - 2016-01-24

### Added

- [zendframework/zend-servicemanager#64](https://github.com/zendframework/zend-servicemanager/pull/64) performance optimizations
  when dealing with alias resolution during service manager instantiation

### Deprecated

- Nothing.

### Removed

- Nothing.

### Fixed

- [zendframework/zend-servicemanager#62](https://github.com/zendframework/zend-servicemanager/pull/62)
  [zendframework/zend-servicemanager#64](https://github.com/zendframework/zend-servicemanager/pull/64) corrected benchmark assets signature
- [zendframework/zend-servicemanager#72](https://github.com/zendframework/zend-servicemanager/pull/72) corrected link to the Proxy Pattern Wikipedia
  page in the documentation
- [zendframework/zend-servicemanager#78](https://github.com/zendframework/zend-servicemanager/issues/78)
  [zendframework/zend-servicemanager#79](https://github.com/zendframework/zend-servicemanager/pull/79) creation context was not being correctly passed
  to abstract factories when using plugin managers
- [zendframework/zend-servicemanager#82](https://github.com/zendframework/zend-servicemanager/pull/82) corrected migration guide in the DocBlock of
  the `InitializerInterface`

## 3.0.1 - 2016-01-19

### Added

- Nothing.

### Deprecated

- Nothing.

### Removed

- [zendframework/zend-servicemanager#68](https://github.com/zendframework/zend-servicemanager/pull/68) removes
  the dependency on laminas-stdlib by inlining the `ArrayUtils::merge()` routine
  as a private method of `Laminas\ServiceManager\Config`.

### Fixed

- Nothing.

## 3.0.0 - 2016-01-11

First stable release of version 3 of laminas-servicemanager.

Documentation is now available at http://laminas-servicemanager.rtfd.org

### Added

- You can now map multiple key names to the same factory. It was previously
  possible in Laminas but it was not enforced by the `FactoryInterface` interface.
  Now the interface receives the `$requestedName` as the *second* parameter
  (previously, it was the third).

  Example:

  ```php
  $sm = new \Laminas\ServiceManager\ServiceManager([
      'factories'  => [
          MyClassA::class => MyFactory::class,
          MyClassB::class => MyFactory::class,
          'MyClassC'      => 'MyFactory' // This is equivalent as using ::class
      ],
  ]);

  $sm->get(MyClassA::class); // MyFactory will receive MyClassA::class as second parameter
  ```

- Writing a plugin manager has been simplified. If you have simple needs, you no
  longer need to implement the complete `validate` method.

  In versions 2.x, if your plugin manager only allows creating instances that
  implement `Laminas\Validator\ValidatorInterface`, you needed to write the
  following code:

  ```php
  class MyPluginManager extends AbstractPluginManager
  {
    public function validate($instance)
    {
        if ($instance instanceof \Laminas\Validator\ValidatorInterface) {
            return;
        }

        throw new InvalidServiceException(sprintf(
            'Plugin manager "%s" expected an instance of type "%s", but "%s" was received',
             __CLASS__,
             \Laminas\Validator\ValidatorInterface::class,
             is_object($instance) ? get_class($instance) : gettype($instance)
        ));
    }
  }
  ```

  In version 3, this becomes:

  ```php
  use Laminas\ServiceManager\AbstractPluginManager;
  use Laminas\Validator\ValidatorInterface;

  class MyPluginManager extends AbstractPluginManager
  {
      protected $instanceOf = ValidatorInterface::class;
  }
  ```

  Of course, you can still override the `validate` method if your logic is more
  complex.

  To aid migration, `validate()` will check for a `validatePlugin()` method (which
  was required in v2), and proxy to it if found, after emitting an
  `E_USER_DEPRECATED` notice prompting you to rename the method.

- A new method, `configure()`, was added, allowing full configuration of the
  `ServiceManager` instance at once. Each of the various configuration methods —
  `setAlias()`, `setInvokableClass()`, etc. — now proxy to this method.

- A new method, `mapLazyService($name, $class = null)`, was added, to allow
  mapping a lazy service, and as an analog to the other various service
  definition methods.

### Deprecated

- Nothing

### Removed

- Peering has been removed. It was a complex and rarely used feature that was
  misunderstood most of the time.

- Integration with `Laminas\Di` has been removed. It may be re-integrated later.

- `MutableCreationOptionsInterface` has been removed, as options can now be
  passed directly through factories.

- `ServiceLocatorAwareInterface` and its associated trait has been removed. It
  was an anti-pattern, and you are encouraged to inject your dependencies in
  factories instead of injecting the whole service locator.

### Changed/Fixed

v3 of the ServiceManager component is a completely rewritten, more efficient
implementation of the service locator pattern. It includes a number of breaking
changes, outlined in this section.

- You no longer need a `Laminas\ServiceManager\Config` object to configure the
  service manager; you can pass the configuration array directly instead.

  In version 2.x:

  ```php
  $config = new \Laminas\ServiceManager\Config([
      'factories'  => [...]
  ]);

  $sm = new \Laminas\ServiceManager\ServiceManager($config);
  ```

  In Laminas 3.x:

  ```php
  $sm = new \Laminas\ServiceManager\ServiceManager([
      'factories'  => [...]
  ]);
  ```

  `Config` and `ConfigInterface` still exist, however, but primarily for the
  purposes of codifying and aggregating configuration to use.

- `ConfigInterface` has two important changes:
  - `configureServiceManager()` now **must** return the updated service manager
    instance.
  - A new method, `toArray()`, was added, to allow pulling the configuration in
    order to pass to a ServiceManager or plugin manager's constructor or
    `configure()` method.

- Interfaces for `FactoryInterface`, `DelegatorFactoryInterface` and
  `AbstractFactoryInterface` have changed. All are now directly invokable. This
  allows a number of performance optimization internally.

  Additionally, all signatures that accepted a "canonical name" argument now
  remove it.

  Most of the time, rewriting a factory to match the new interface implies
  replacing the method name by `__invoke`, and removing the canonical name
  argument if present.

  For instance, here is a simple version 2.x factory:

  ```php
  class MyFactory implements FactoryInterface
  {
      function createService(ServiceLocatorInterface $sl)
      {
          // ...
      }
  }
  ```

  The equivalent version 3 factory:

  ```php
  class MyFactory implements FactoryInterface
  {
      function __invoke(ServiceLocatorInterface $sl, $requestedName)
      {
          // ...
      }
  }
  ```

  Note another change in the above: factories also receive a second parameter,
  enforced through the interface, that allows you to easily map multiple service
  names to the same factory.

  To provide forwards compatibility, the original interfaces have been retained,
  but extend the new interfaces (which are under new namespaces). You can implement
  the new methods in your existing v2 factories in order to make them forwards
  compatible with v3.

- The for `AbstractFactoryInterface` interface renames the method `canCreateServiceWithName()`
  to `canCreate()`, and merges the `$name` and `$requestedName` arguments.

- Plugin managers will now receive the parent service locator instead of itself
  in factories. In version 2.x, you needed to call the method
  `getServiceLocator()` to retrieve the parent (application) service locator.
  This was confusing, and not IDE friendly as this method was not enforced
  through the interface.

  In version 2.x, if a factory was set to a service name defined in a plugin manager:

  ```php
  class MyFactory implements FactoryInterface
  {
      function createService(ServiceLocatorInterface $sl)
      {
          // $sl is actually a plugin manager

          $parentLocator = $sl->getServiceLocator();

          // ...
      }
  }
  ```

  In version 3:

  ```php
  class MyFactory implements FactoryInterface
  {
      function __invoke(ServiceLocatorInterface $sl, $requestedName)
      {
          // $sl is already the main, parent service locator. If you need to
          // retrieve the plugin manager again, you can retrieve it through the
          // servicelocator:
          $pluginManager = $sl->get(MyPluginManager::class);
          // ...
      }
  }
  ```

  In practice, this should reduce code, as dependencies often come from the main
  service locator, and not the plugin manager itself.

  To assist in migration, the method `getServiceLocator()` was added to `ServiceManager`
  to ensure that existing factories continue to work; the method emits an `E_USER_DEPRECATED`
  message to signal developers to update their factories.

- `PluginManager` now enforces the need for the main service locator in its
  constructor. In v2.x, people often forgot to set the parent locator, which led
  to bugs in factories trying to fetch dependencies from the parent locator.
  Additionally, plugin managers now pull dependencies from the parent locator by
  default; if you need to pull a peer plugin, your factories will now need to
  pull the corresponding plugin manager first.

  If you omit passing a service locator to the constructor, your plugin manager
  will continue to work, but will emit a deprecation notice indicatin you
  should update your initialization code.

- It's so fast now that your app will fly!

## 2.7.0 - 2016-01-11

### Added

- [zendframework/zend-servicemanager#60](https://github.com/zendframework/zend-servicemanager/pull/60) adds
  forward compatibility features for `AbstractPluingManager` and introduces
  `InvokableFactory` to help forward migration to version 3.

### Deprecated

- Nothing.

### Removed

- Nothing.

### Fixed

- [zendframework/zend-servicemanager#46](https://github.com/zendframework/zend-servicemanager/pull/46) updates
  the exception hierarchy to inherit from the container-interop exceptions.
  This ensures that all exceptions thrown by the component follow the
  recommendations of that project.
- [zendframework/zend-servicemanager#52](https://github.com/zendframework/zend-servicemanager/pull/52) fixes
  the exception message thrown by `ServiceManager::setFactory()` to remove
  references to abstract factories.

## 2.6.0 - 2015-07-23

### Added

- [zendframework/zend-servicemanager#4](https://github.com/zendframework/zend-servicemanager/pull/4) updates the
    `ServiceManager` to [implement the container-interop interface](https://github.com/container-interop/container-interop),
    allowing interoperability with applications that consume that interface.

### Deprecated

- Nothing.

### Removed

- Nothing.

### Fixed

- [zendframework/zend-servicemanager#3](https://github.com/zendframework/zend-servicemanager/pull/3) properly updates the
  codebase to PHP 5.5, by taking advantage of the default closure binding
  (`$this` in a closure is the invoking object when created within a method). It
  also removes several `@requires PHP 5.4.0` annotations.<|MERGE_RESOLUTION|>--- conflicted
+++ resolved
@@ -2,11 +2,95 @@
 
 All notable changes to this project will be documented in this file, in reverse chronological order by release.
 
-<<<<<<< HEAD
 ## 3.6.2 - TBD
-=======
+
+### Added
+
+- Nothing.
+
+### Changed
+
+- Nothing.
+
+### Deprecated
+
+- Nothing.
+
+### Removed
+
+- Nothing.
+
+### Fixed
+
+- Nothing.
+
+## 3.6.1 - 2021-01-10
+
+
+-----
+
+### Release Notes for [3.6.1](https://github.com/laminas/laminas-servicemanager/milestone/7)
+
+3.6.x bugfix release (patch)
+
+### 3.6.1
+
+- Total issues resolved: **1**
+- Total pull requests resolved: **1**
+- Total contributors: **2**
+
+#### BC Break,Bug
+
+- [71: Regression fix regarding initializers](https://github.com/laminas/laminas-servicemanager/pull/71) thanks to @boesing and @Grundik
+
+## 3.6.0 - 2021-01-10
+
+### Added
+
+- [#51](https://github.com/laminas/laminas-servicemanager/pull/51) Adds PHP 8.0 support
+
+- [#64](https://github.com/laminas/laminas-servicemanager/pull/64) Backports changes from upcoming 4.0 release and re-adds PHP 7.3 support.
+
+### Changed
+
+- [#40](https://github.com/laminas/laminas-servicemanager/pull/40) modifies the behavior of the `FactoryCreator` to alphabetize import statements.
+
+- [zendframework/zend-servicemanager#221](https://github.com/zendframework/zend-servicemanager/pull/221) provides enormous performance improvements for each of the various mutator methods (`setAlias()`, `setFactory()`, etc.), `has()` lookups, and initial container configuration.
+
+### Removed
+
+- [#50](https://github.com/laminas/laminas-servicemanager/pull/50) Removes PHP support prior 7.4.0
+
+- [zendframework/zend-servicemanager#197](https://github.com/zendframework/zend-servicemanager/pull/197) drops
+  support for PHP versions prior to 7.1.
+
+- [zendframework/zend-servicemanager#193](https://github.com/zendframework/zend-servicemanager/pull/193) drops
+  support for HHVM.
+
+### Fixed
+
+- [zendframework/zend-servicemanager#230](https://github.com/zendframework/zend-servicemanager/pull/230) fixes a
+  problem in detecting cyclic aliases, ensuring they are detected correctly.
+
+
+-----
+
+### Release Notes for [3.6.0](https://github.com/laminas/laminas-servicemanager/milestone/5)
+
+Feature release (minor)
+
+### 3.6.0
+
+- Total issues resolved: **0**
+- Total pull requests resolved: **2**
+- Total contributors: **1**
+
+#### Enhancement
+
+- [64: Backport 4.x](https://github.com/laminas/laminas-servicemanager/pull/64) thanks to @boesing
+- [63: Backport of 4afad5b660b8544bcf279aea09730d4f07f4fac0](https://github.com/laminas/laminas-servicemanager/pull/63) thanks to @boesing
+
 ## 3.5.2 - 2021-01-17
->>>>>>> 0669e1ee
 
 
 -----
@@ -24,72 +108,6 @@
 #### Bug
 
  - [75: backported testConfigureInvokablesTakePrecedenceOverFactories to 3.5.x](https://github.com/laminas/laminas-servicemanager/pull/75) thanks to @driehle
-
-## 3.6.1 - 2021-01-10
-
-
------
-
-### Release Notes for [3.6.1](https://github.com/laminas/laminas-servicemanager/milestone/7)
-
-3.6.x bugfix release (patch)
-
-### 3.6.1
-
-- Total issues resolved: **1**
-- Total pull requests resolved: **1**
-- Total contributors: **2**
-
-#### BC Break,Bug
-
- - [71: Regression fix regarding initializers](https://github.com/laminas/laminas-servicemanager/pull/71) thanks to @boesing and @Grundik
-
-## 3.6.0 - 2021-01-10
-
-### Added
-
-- [#51](https://github.com/laminas/laminas-servicemanager/pull/51) Adds PHP 8.0 support
-
-- [#64](https://github.com/laminas/laminas-servicemanager/pull/64) Backports changes from upcoming 4.0 release and re-adds PHP 7.3 support.
-
-### Changed
-
-- [#40](https://github.com/laminas/laminas-servicemanager/pull/40) modifies the behavior of the `FactoryCreator` to alphabetize import statements.
-
-- [zendframework/zend-servicemanager#221](https://github.com/zendframework/zend-servicemanager/pull/221) provides enormous performance improvements for each of the various mutator methods (`setAlias()`, `setFactory()`, etc.), `has()` lookups, and initial container configuration.
-
-### Removed
-
-- [#50](https://github.com/laminas/laminas-servicemanager/pull/50) Removes PHP support prior 7.4.0
-
-- [zendframework/zend-servicemanager#197](https://github.com/zendframework/zend-servicemanager/pull/197) drops
-  support for PHP versions prior to 7.1.
-
-- [zendframework/zend-servicemanager#193](https://github.com/zendframework/zend-servicemanager/pull/193) drops
-  support for HHVM.
-
-### Fixed
-
-- [zendframework/zend-servicemanager#230](https://github.com/zendframework/zend-servicemanager/pull/230) fixes a
-  problem in detecting cyclic aliases, ensuring they are detected correctly.
-
-
------
-
-### Release Notes for [3.6.0](https://github.com/laminas/laminas-servicemanager/milestone/5)
-
-Feature release (minor)
-
-### 3.6.0
-
-- Total issues resolved: **0**
-- Total pull requests resolved: **2**
-- Total contributors: **1**
-
-#### Enhancement
-
- - [64: Backport 4.x](https://github.com/laminas/laminas-servicemanager/pull/64) thanks to @boesing
- - [63: Backport of 4afad5b660b8544bcf279aea09730d4f07f4fac0](https://github.com/laminas/laminas-servicemanager/pull/63) thanks to @boesing
 
 ## 3.5.1 - 2020-12-01
 
