--- conflicted
+++ resolved
@@ -20,11 +20,7 @@
 {
     use CommonPluginManagerTrait;
 
-<<<<<<< HEAD
-    protected static function getPluginManager(): V2v3PluginManager
-=======
-    protected function getPluginManager(array $config = []): AbstractSingleInstancePluginManager
->>>>>>> ca24d9eb
+    protected static function getPluginManager(array $config = []): AbstractSingleInstancePluginManager
     {
         return new InvokableObjectPluginManager(new ServiceManager(), $config);
     }
