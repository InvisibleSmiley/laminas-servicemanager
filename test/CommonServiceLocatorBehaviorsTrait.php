<?php

declare(strict_types=1);

namespace LaminasTest\ServiceManager;

use DateTime;
use Laminas\ServiceManager\AbstractPluginManager;
use Laminas\ServiceManager\Exception\ContainerModificationsNotAllowedException;
use Laminas\ServiceManager\Exception\CyclicAliasException;
use Laminas\ServiceManager\Exception\ServiceNotCreatedException;
use Laminas\ServiceManager\Factory\AbstractFactoryInterface;
use Laminas\ServiceManager\Factory\FactoryInterface;
use Laminas\ServiceManager\Factory\InvokableFactory;
use Laminas\ServiceManager\Initializer\InitializerInterface;
use Laminas\ServiceManager\ServiceLocatorInterface;
use Laminas\ServiceManager\ServiceManager;
use LaminasBench\ServiceManager\BenchAsset\AbstractFactoryFoo;
use LaminasTest\ServiceManager\TestAsset\CallTimesAbstractFactory;
use LaminasTest\ServiceManager\TestAsset\FailingAbstractFactory;
use LaminasTest\ServiceManager\TestAsset\FailingExceptionWithStringAsCodeFactory;
use LaminasTest\ServiceManager\TestAsset\FailingFactory;
use LaminasTest\ServiceManager\TestAsset\InvokableObject;
use LaminasTest\ServiceManager\TestAsset\PassthroughDelegatorFactory;
use LaminasTest\ServiceManager\TestAsset\SampleFactory;
use LaminasTest\ServiceManager\TestAsset\SimpleAbstractFactory;
use PHPUnit\Framework\TestCase;
use Psr\Container\ContainerExceptionInterface;
use Psr\Container\ContainerInterface;
use stdClass;

use function array_fill_keys;
use function array_keys;
use function array_merge;
use function assert;
use function in_array;

/**
 * @see TestCase
 *
 * @psalm-import-type ServiceManagerConfiguration from ServiceManager
 * @psalm-require-extends TestCase
 */
trait CommonServiceLocatorBehaviorsTrait
{
    /**
     * The creation context container; used in some mocks for comparisons; set during createContainer.
     */
<<<<<<< HEAD
    protected static ServiceManager|null $creationContext;
=======
    protected ContainerInterface|null $creationContext;
>>>>>>> ca24d9eb

    /**
     * @psalm-param ServiceManagerConfiguration $config
     */
<<<<<<< HEAD
    abstract public static function createContainer(array $config = []);
=======
    abstract public function createContainer(array $config = []): ServiceLocatorInterface;
>>>>>>> ca24d9eb

    public function testIsSharedByDefault(): void
    {
        $serviceManager = $this->createContainer([
            'factories' => [
                stdClass::class => InvokableFactory::class,
            ],
        ]);

        $object1 = $serviceManager->get(stdClass::class);
        $object2 = $serviceManager->get(stdClass::class);

        self::assertSame($object1, $object2);
    }

    public function testCanDisableSharedByDefault(): void
    {
        $serviceManager = $this->createContainer([
            'factories'         => [
                stdClass::class => InvokableFactory::class,
            ],
            'shared_by_default' => false,
        ]);

        $object1 = $serviceManager->get(stdClass::class);
        $object2 = $serviceManager->get(stdClass::class);

        self::assertNotSame($object1, $object2);
    }

    public function testCanDisableSharedForSingleService(): void
    {
        $serviceManager = $this->createContainer([
            'factories' => [
                stdClass::class => InvokableFactory::class,
            ],
            'shared'    => [
                stdClass::class => false,
            ],
        ]);

        $object1 = $serviceManager->get(stdClass::class);
        $object2 = $serviceManager->get(stdClass::class);

        self::assertNotSame($object1, $object2);
    }

    public function testCanEnableSharedForSingleService(): void
    {
        $serviceManager = $this->createContainer([
            'factories'         => [
                stdClass::class => InvokableFactory::class,
            ],
            'shared_by_default' => false,
            'shared'            => [
                stdClass::class => true,
            ],
        ]);

        $object1 = $serviceManager->get(stdClass::class);
        $object2 = $serviceManager->get(stdClass::class);

        self::assertSame($object1, $object2);
    }

    public function testCanBuildObjectWithInvokableFactory(): void
    {
        $serviceManager = $this->createContainer([
            'factories' => [
                InvokableObject::class => InvokableFactory::class,
            ],
        ]);

        $object = $serviceManager->build(InvokableObject::class, ['foo' => 'bar']);

        self::assertInstanceOf(InvokableObject::class, $object);
        self::assertEquals(['foo' => 'bar'], $object->options);
    }

    public function testCanCreateObjectWithClosureFactory(): void
    {
        $serviceManager = $this->createContainer([
            'factories' => [
                stdClass::class => static function (ContainerInterface $container, $className): stdClass {
                    self::assertEquals(stdClass::class, $className);

                    return new stdClass();
                },
            ],
        ]);

        $object = $serviceManager->get(stdClass::class);

        self::assertInstanceOf(stdClass::class, $object);
    }

    public function testCanCreateServiceWithAbstractFactory(): void
    {
        $serviceManager = $this->createContainer([
            'abstract_factories' => [
                new SimpleAbstractFactory(),
            ],
        ]);

        self::assertInstanceOf(DateTime::class, $serviceManager->get(DateTime::class));
    }

    public function testAllowsMultipleInstancesOfTheSameAbstractFactory(): void
    {
        CallTimesAbstractFactory::setCallTimes(0);

        $obj1 = new CallTimesAbstractFactory();
        $obj2 = new CallTimesAbstractFactory();

        $serviceManager = $this->createContainer([
            'abstract_factories' => [
                $obj1,
                $obj2,
            ],
        ]);
        $serviceManager->addAbstractFactory($obj1);
        $serviceManager->addAbstractFactory($obj2);
        $serviceManager->has(stdClass::class);

        self::assertEquals(2, CallTimesAbstractFactory::getCallTimes());
    }

    public function testWillReUseAnExistingNamedAbstractFactoryInstance(): void
    {
        CallTimesAbstractFactory::setCallTimes(0);

        $serviceManager = $this->createContainer([
            'abstract_factories' => [
                CallTimesAbstractFactory::class,
                CallTimesAbstractFactory::class,
            ],
        ]);
        $serviceManager->addAbstractFactory(CallTimesAbstractFactory::class);
        $serviceManager->has(stdClass::class);

        self::assertEquals(1, CallTimesAbstractFactory::getCallTimes());
    }

    public function testCanCreateServiceWithAlias(): void
    {
        $serviceManager = $this->createContainer([
            'factories' => [
                InvokableObject::class => InvokableFactory::class,
            ],
            'aliases'   => [
                'foo' => InvokableObject::class,
                'bar' => 'foo',
            ],
        ]);

        $object = $serviceManager->get('bar');

        self::assertInstanceOf(InvokableObject::class, $object);
        self::assertTrue($serviceManager->has('bar'));
        self::assertFalse($serviceManager->has('baz'));
    }

    public function testCheckingServiceExistenceWithChecksAgainstAbstractFactories(): void
    {
        $serviceManager = $this->createContainer([
            'factories'          => [
                stdClass::class => InvokableFactory::class,
            ],
            'abstract_factories' => [
                new SimpleAbstractFactory(), // This one always return true
            ],
        ]);

        self::assertTrue($serviceManager->has(stdClass::class));
        self::assertTrue($serviceManager->has(DateTime::class));
    }

    public function testBuildNeverSharesInstances(): void
    {
        $container = $this->createContainer([
            'factories' => [
                stdClass::class => InvokableFactory::class,
            ],
            'shared'    => [
                stdClass::class => true,
            ],
        ]);

        $object1 = $container->build(stdClass::class);
        self::assertInstanceOf(stdClass::class, $object1);
        $object2 = $container->build(stdClass::class, ['foo' => 'bar']);
        self::assertInstanceOf(stdClass::class, $object2);
        $object3 = $container->get(stdClass::class);
        self::assertInstanceOf(stdClass::class, $object3);

        self::assertNotSame($object1, $object2);
        self::assertNotSame($object1, $object3);
    }

    public function testInitializersAreRunAfterCreation(): void
    {
        $initializer = $this->createMock(InitializerInterface::class);

        $serviceManager = $this->createContainer([
            'factories'    => [
                stdClass::class => InvokableFactory::class,
            ],
            'initializers' => [
                $initializer,
            ],
        ]);

        $initializer
            ->expects(self::once())
            ->method('__invoke')
            ->with(self::$creationContext, self::isInstanceOf(stdClass::class));

        // We call it twice to make sure that the initializer is only called once

        $serviceManager->get(stdClass::class);
        $serviceManager->get(stdClass::class);
    }

    public function testThrowExceptionIfServiceCannotBeCreated(): void
    {
        $serviceManager = $this->createContainer([
            'factories' => [
                stdClass::class => FailingFactory::class,
            ],
        ]);

        $this->expectException(ServiceNotCreatedException::class);

        $serviceManager->get(stdClass::class);
    }

    public function testThrowExceptionWithStringAsCodeIfServiceCannotBeCreated(): void
    {
        $serviceManager = $this->createContainer([
            'factories' => [
                stdClass::class => FailingExceptionWithStringAsCodeFactory::class,
            ],
        ]);

        $this->expectException(ServiceNotCreatedException::class);

        $serviceManager->get(stdClass::class);
    }

    public function testConfigureCanAddNewServices(): void
    {
        $serviceManager = $this->createContainer([
            'factories' => [
                DateTime::class => InvokableFactory::class,
            ],
        ]);

        self::assertTrue($serviceManager->has(DateTime::class));
        self::assertFalse($serviceManager->has(stdClass::class));

        $newServiceManager = $serviceManager->configure([
            'factories' => [
                stdClass::class => InvokableFactory::class,
            ],
        ]);

        self::assertSame($serviceManager, $newServiceManager);

        self::assertTrue($newServiceManager->has(DateTime::class));
        self::assertTrue($newServiceManager->has(stdClass::class));
    }

    public function testConfigureCanOverridePreviousSettings(): void
    {
        $firstFactory  = $this->createMock(FactoryInterface::class);
        $secondFactory = $this->createMock(FactoryInterface::class);

        $serviceManager = $this->createContainer([
            'factories' => [
                DateTime::class => $firstFactory,
            ],
        ]);

        $newServiceManager = $serviceManager->configure([
            'factories' => [
                DateTime::class => $secondFactory,
            ],
        ]);

        self::assertSame($serviceManager, $newServiceManager);

        $firstFactory
            ->expects(self::never())
            ->method(self::anything());

        $date = new DateTime();
        $secondFactory
            ->expects(self::once())
            ->method('__invoke')
            ->willReturn($date);

        $dateFromServiceManager = $newServiceManager->get(DateTime::class);

        self::assertSame($date, $dateFromServiceManager);
    }

    public function testConfigureInvokablesTakePrecedenceOverFactories(): void
    {
        $firstFactory = $this->createMock(FactoryInterface::class);

        $serviceManager = $this->createContainer([
            'aliases'    => [
                'custom_alias' => DateTime::class,
            ],
            'factories'  => [
                DateTime::class => $firstFactory,
            ],
            'invokables' => [
                'custom_alias' => stdClass::class,
            ],
        ]);

        $firstFactory->expects(self::never())->method('__invoke');

        $object = $serviceManager->get('custom_alias');

        self::assertInstanceOf(stdClass::class, $object);
    }

    /**
     * @group has
     */
    public function testHasReturnsFalseIfServiceNotConfigured(): void
    {
        $serviceManager = $this->createContainer([
            'factories' => [
                stdClass::class => InvokableFactory::class,
            ],
        ]);

        self::assertFalse($serviceManager->has('Some\Made\Up\Entry'));
    }

    /**
     * @group has
     */
    public function testHasReturnsTrueIfServiceIsConfigured(): void
    {
        $serviceManager = $this->createContainer([
            'services' => [
                stdClass::class => new stdClass(),
            ],
        ]);

        self::assertTrue($serviceManager->has(stdClass::class));
    }

    /**
     * @group has
     */
    public function testHasReturnsTrueIfFactoryIsConfigured(): void
    {
        $serviceManager = $this->createContainer([
            'factories' => [
                stdClass::class => InvokableFactory::class,
            ],
        ]);

        self::assertTrue($serviceManager->has(stdClass::class));
    }

    /** @return array<string, array{0: AbstractFactoryInterface, 1: bool}> */
    public static function abstractFactories(): array
    {
        return [
            'simple'  => [new SimpleAbstractFactory(), true],
            'failing' => [new FailingAbstractFactory(), false],
        ];
    }

    /**
     * @group has
     * @dataProvider abstractFactories
     */
    public function testHasChecksAgainstAbstractFactories(
        AbstractFactoryInterface $abstractFactory,
        bool $expected,
    ): void {
        $serviceManager = $this->createContainer([
            'abstract_factories' => [
                $abstractFactory,
            ],
        ]);

        self::assertSame($expected, $serviceManager->has(DateTime::class));
    }

    /**
     * @covers \Laminas\ServiceManager\ServiceManager::configure
     */
    public function testCanConfigureAllServiceTypes(): void
    {
        $serviceManager = $this->createContainer([
            'services'           => [
                'config' => ['foo' => 'bar'],
            ],
            'factories'          => [
                stdClass::class => InvokableFactory::class,
            ],
            'delegators'         => [
                stdClass::class => [
                    static function (ContainerInterface $container, string $name, callable $callback): object {
                        $instance = $callback();
                        self::assertInstanceOf(stdClass::class, $instance);
                        $instance->foo = 'bar';

                        return $instance;
                    },
                ],
            ],
            'shared'             => [
                'config'        => true,
                stdClass::class => true,
            ],
            'aliases'            => [
                'Aliased' => stdClass::class,
            ],
            'shared_by_default'  => false,
            'abstract_factories' => [
                new SimpleAbstractFactory(),
            ],
            'initializers'       => [
                static function (ContainerInterface $container, $instance): void {
                    if (! $instance instanceof stdClass) {
                        return;
                    }

                    $instance->bar = 'baz';
                },
            ],
        ]);

        $dateTime = $serviceManager->get(DateTime::class);
        self::assertInstanceOf(DateTime::class, $dateTime, 'DateTime service did not resolve as expected');
        $notShared = $serviceManager->get(DateTime::class);
        self::assertInstanceOf(DateTime::class, $notShared, 'DateTime service did not re-resolve as expected');
        self::assertNotSame(
            $dateTime,
            $notShared,
            'Expected unshared instances for DateTime service but received shared instances',
        );

        $config = $serviceManager->get('config');
        self::assertIsArray($config, 'Config service did not resolve as expected');
        self::assertSame(
            $config,
            $serviceManager->get('config'),
            'Config service resolved as unshared instead of shared',
        );

        $stdClass = $serviceManager->get(stdClass::class);
        self::assertInstanceOf(stdClass::class, $stdClass, 'stdClass service did not resolve as expected');
        self::assertSame(
            $stdClass,
            $serviceManager->get(stdClass::class),
            'stdClass service should be shared, but resolved as unshared',
        );
        self::assertTrue(
            isset($stdClass->foo),
            'Expected delegator to inject "foo" property in stdClass service, but it was not',
        );
        self::assertEquals('bar', $stdClass->foo, 'stdClass "foo" property was not injected correctly');
        self::assertTrue(
            isset($stdClass->bar),
            'Expected initializer to inject "bar" property in stdClass service, but it was not',
        );
        self::assertEquals('baz', $stdClass->bar, 'stdClass "bar" property was not injected correctly');
    }

    /**
     * @covers \Laminas\ServiceManager\ServiceManager::configure
     */
    public function testCanSpecifyAbstractFactoryUsingStringViaConfiguration(): void
    {
        $serviceManager = $this->createContainer([
            'abstract_factories' => [
                SimpleAbstractFactory::class,
            ],
        ]);

        $dateTime = $serviceManager->get(DateTime::class);

        self::assertInstanceOf(DateTime::class, $dateTime);
    }

<<<<<<< HEAD
    public static function invalidFactories(): array
    {
        return [
            'null'                 => [null],
            'true'                 => [true],
            'false'                => [false],
            'zero'                 => [0],
            'int'                  => [1],
            'zero-float'           => [0.0],
            'float'                => [1.1],
            'array'                => [['foo', 'bar']],
            'non-invokable-object' => [(object) ['foo' => 'bar']],
        ];
    }

    public static function invalidAbstractFactories(): array
    {
        $factories                     = self::invalidFactories();
        $factories['non-class-string'] = ['non-callable-string', 'valid class name'];

        return $factories;
    }

    /**
     * @dataProvider invalidAbstractFactories
     * @covers \Laminas\ServiceManager\ServiceManager::configure
     */
    public function testPassingInvalidAbstractFactoryTypeViaConfigurationRaisesException(
        mixed $factory,
        string $contains = 'invalid abstract factory'
    ): void {
        $this->expectException(InvalidArgumentException::class);
        $this->expectExceptionMessage($contains);
        /** @psalm-suppress InvalidArgument */
        $this->createContainer([
            'abstract_factories' => [
                $factory,
            ],
        ]);
    }

=======
>>>>>>> ca24d9eb
    public function testCanSpecifyInitializerUsingStringViaConfiguration(): void
    {
        $serviceManager = $this->createContainer([
            'factories'    => [
                stdClass::class => InvokableFactory::class,
            ],
            'initializers' => [
                TestAsset\SimpleInitializer::class,
            ],
        ]);

        $instance = $serviceManager->get(stdClass::class);

        self::assertInstanceOf(stdClass::class, $instance);
        self::assertTrue(isset($instance->foo), '"foo" property was not injected by initializer');
        self::assertEquals('bar', $instance->foo, '"foo" property was not properly injected');
    }

<<<<<<< HEAD
    public static function invalidInitializers(): array
    {
        $factories                     = self::invalidFactories();
        $factories['non-class-string'] = ['non-callable-string', 'callable or an instance of'];

        return $factories;
    }

    /**
     * @dataProvider invalidInitializers
     * @covers \Laminas\ServiceManager\ServiceManager::configure
     */
    public function testPassingInvalidInitializerTypeViaConfigurationRaisesException(
        mixed $initializer,
        string $contains = 'invalid initializer'
    ): void {
        $this->expectException(InvalidArgumentException::class);
        $this->expectExceptionMessage($contains);
        /** @psalm-suppress InvalidArgument */
        $this->createContainer(['initializers' => [$initializer]]);
    }

=======
>>>>>>> ca24d9eb
    /**
     * @covers \Laminas\ServiceManager\ServiceManager::getFactory
     */
    public function testGetRaisesExceptionWhenNoFactoryIsResolved(): void
    {
        $serviceManager = $this->createContainer();
        $this->expectException(ContainerExceptionInterface::class);
        $this->expectExceptionMessage('Unable to resolve');
        $serviceManager->get('Some\Unknown\Service');
    }

<<<<<<< HEAD
    public static function invalidDelegators(): array
    {
        $invalidDelegators                        = self::invalidFactories();
        $invalidDelegators['invalid-classname']   = ['not-a-class-name', 'invalid delegator'];
        $invalidDelegators['non-invokable-class'] = [stdClass::class];

        return $invalidDelegators;
    }

    /**
     * @dataProvider invalidDelegators
     * @covers \Laminas\ServiceManager\ServiceManager::createDelegatorFromName
     */
    public function testInvalidDelegatorShouldRaiseExceptionDuringCreation(
        mixed $delegator,
        string $contains = 'non-callable delegator'
    ): void {
        /** @psalm-suppress InvalidArgument */
        $serviceManager = $this->createContainer([
            'factories'  => [
                stdClass::class => InvokableFactory::class,
            ],
            'delegators' => [
                stdClass::class => [
                    $delegator,
                ],
            ],
        ]);

        $this->expectException(ServiceNotCreatedException::class);
        $this->expectExceptionMessage($contains);
        $serviceManager->get(stdClass::class);
    }

=======
>>>>>>> ca24d9eb
    /**
     * @group mutation
     * @covers \Laminas\ServiceManager\ServiceManager::setAlias
     */
    public function testCanInjectAliases(): void
    {
        $container = $this->createContainer([
            'factories' => [
                'foo' => static fn (): stdClass => new stdClass(),
            ],
        ]);

        $container->setAlias('bar', 'foo');

        $foo = $container->get('foo');
        $bar = $container->get('bar');

        self::assertInstanceOf(stdClass::class, $foo);
        self::assertInstanceOf(stdClass::class, $bar);
        self::assertSame($foo, $bar);
    }

    /**
     * @group mutation
     * @covers \Laminas\ServiceManager\ServiceManager::setInvokableClass
     */
    public function testCanInjectInvokables(): void
    {
        $container = $this->createContainer();
        $container->setInvokableClass('foo', stdClass::class);

        self::assertTrue($container->has('foo'));
        self::assertTrue($container->has(stdClass::class));

        $foo = $container->get('foo');

        self::assertInstanceOf(stdClass::class, $foo);
    }

    /**
     * @group mutation
     * @covers \Laminas\ServiceManager\ServiceManager::setFactory
     */
    public function testCanInjectFactories(): void
    {
        $instance  = new stdClass();
        $container = $this->createContainer();

        $container->setFactory('foo', static fn (): stdClass => $instance);

        self::assertTrue($container->has('foo'));

        $foo = $container->get('foo');

        self::assertSame($instance, $foo);
    }

    /**
     * @group mutation
<<<<<<< HEAD
     * @covers \Laminas\ServiceManager\ServiceManager::mapLazyService
     */
    public function testCanMapLazyServices(): void
    {
        $container = $this->createContainer();
        $container->mapLazyService('foo', self::class);
        $r            = new ReflectionProperty($container, 'lazyServices');
        $lazyServices = $r->getValue($container);

        self::assertIsArray($lazyServices);
        self::assertArrayHasKey('class_map', $lazyServices);
        self::assertIsArray($lazyServices['class_map']);
        self::assertArrayHasKey('foo', $lazyServices['class_map']);
        self::assertEquals(self::class, $lazyServices['class_map']['foo']);
    }

    /**
     * @group mutation
=======
>>>>>>> ca24d9eb
     * @covers \Laminas\ServiceManager\ServiceManager::addAbstractFactory
     */
    public function testCanInjectAbstractFactories(): void
    {
        $container = $this->createContainer();
        $container->addAbstractFactory(SimpleAbstractFactory::class);

        self::assertTrue($container->has(stdClass::class));

        $instance = $container->get(stdClass::class);

        self::assertInstanceOf(stdClass::class, $instance);
    }

    /**
     * @group mutation
     * @covers \Laminas\ServiceManager\ServiceManager::addDelegator
     */
    public function testCanInjectDelegators(): void
    {
        $container = $this->createContainer([
            'factories' => [
                'foo' => static fn (): stdClass => new stdClass(),
            ],
        ]);

        $container->addDelegator('foo', static function ($container, $name, $callback) {
            $instance       = $callback();
            $instance->name = $name;

            return $instance;
        });

        $foo = $container->get('foo');

        self::assertInstanceOf(stdClass::class, $foo);
        self::assertSame('foo', $foo->name);
    }

    /**
     * @group mutation
     * @covers \Laminas\ServiceManager\ServiceManager::addInitializer
     */
    public function testCanInjectInitializers(): void
    {
        $container = $this->createContainer([
            'factories' => [
                'foo' => static fn (): stdClass => new stdClass(),
            ],
        ]);
        $container->addInitializer(static function (ContainerInterface $container, $instance) {
            if (! $instance instanceof stdClass) {
                return $instance;
            }

            $instance->name = stdClass::class;

            return $instance;
        });

        $foo = $container->get('foo');

        self::assertInstanceOf(stdClass::class, $foo);
        self::assertSame(stdClass::class, $foo->name);
    }

    /**
     * @group mutation
     * @covers \Laminas\ServiceManager\ServiceManager::setService
     */
    public function testCanInjectServices(): void
    {
        $container = $this->createContainer();
        $container->setService('foo', $this);

        self::assertSame($this, $container->get('foo'));
    }

    /**
     * @group mutation
     * @covers \Laminas\ServiceManager\ServiceManager::setShared
     */
    public function testCanInjectSharingRules(): void
    {
        $container = $this->createContainer([
            'factories' => [
                'foo' => static fn (): stdClass => new stdClass(),
            ],
        ]);
        $container->setShared('foo', false);
        $first  = $container->get('foo');
        $second = $container->get('foo');

        self::assertNotSame($first, $second);
    }

    /** @return array<string, array{0: string, 1: mixed[]}> */
    public static function methodsAffectedByOverrideSettings(): array
    {
        //  name                        => [ 'method to invoke',  [arguments for invocation]]
        $that = new stdClass();

        return [
            'setAlias'                  => ['setAlias', ['foo', 'bar']],
            'setInvokableClass'         => ['setInvokableClass', ['foo', stdClass::class]],
            'setFactory'                => [
                'setFactory',
                [
                    'foo',
                    static function (): void {
                    },
                ],
            ],
            'setService'                => ['setService', ['foo', $that]],
            'setShared'                 => ['setShared', ['foo', false]],
            'mapLazyService'            => ['mapLazyService', ['foo', stdClass::class]],
            'addDelegator'              => [
                'addDelegator',
                [
                    'foo',
                    static function (): void {
                    },
                ],
            ],
            'configure-alias'           => ['configure', [['aliases' => ['foo' => 'bar']]]],
            'configure-invokable'       => ['configure', [['invokables' => ['foo' => 'foo']]]],
            'configure-invokable-alias' => ['configure', [['invokables' => ['foo' => 'bar']]]],
            'configure-factory'         => [
                'configure',
                [
                    [
                        'factories' => [
                            'foo' => static function (): void {
                            },
                        ],
                    ],
                ],
            ],
            'configure-service'         => ['configure', [['services' => ['foo' => $that]]]],
            'configure-shared'          => ['configure', [['shared' => ['foo' => false]]]],
            'configure-lazy-service'    => [
                'configure',
                [['lazy_services' => ['class_map' => ['foo' => stdClass::class]]]],
            ],
        ];
    }

    /**
     * @dataProvider methodsAffectedByOverrideSettings
     * @group mutation
     */
    public function testConfiguringInstanceRaisesExceptionIfAllowOverrideIsFalse(string $method, array $args): void
    {
        $container = $this->createContainer(['services' => ['foo' => $this]]);
        $container->setAllowOverride(false);
        $this->expectException(ContainerModificationsNotAllowedException::class);
        $container->$method(...$args);
    }

    /**
     * @group mutation
     */
    public function testAllowOverrideFlagIsFalseByDefault(): ContainerInterface
    {
        $container = $this->createContainer();

        self::assertFalse($container->getAllowOverride());

        return $container;
    }

    /**
     * @group mutation
     * @depends testAllowOverrideFlagIsFalseByDefault
     */
    public function testAllowOverrideFlagIsMutable(ServiceManager|AbstractPluginManager $container): void
    {
        $container->setAllowOverride(true);

        self::assertTrue($container->getAllowOverride());
    }

    /**
<<<<<<< HEAD
     * @group migration
     */
    public function testCanRetrieveParentContainerViaGetServiceLocatorWithDeprecationNotice(): void
    {
        $container = $this->createContainer();
        set_error_handler(static function (int $errno): bool {
            self::assertEquals(E_USER_DEPRECATED, $errno);

            return true;
        }, E_USER_DEPRECATED);
        self::assertSame(self::$creationContext, $container->getServiceLocator());
        restore_error_handler();
    }

    /**
=======
>>>>>>> ca24d9eb
     * @group zendframework/zend-servicemanager#83
     */
    public function testCrashesOnCyclicAliases(): void
    {
        $this->expectException(CyclicAliasException::class);

        $this->createContainer([
            'aliases' => [
                'a' => 'b',
                'b' => 'a',
            ],
        ]);
    }

    public function testMinimalCyclicAliasDefinitionShouldThrow(): void
    {
        $sm = $this->createContainer([]);

        $this->expectException(CyclicAliasException::class);
        $sm->setAlias('alias', 'alias');
    }

    public function testCoverageDepthFirstTaggingOnRecursiveAliasDefinitions(): void
    {
        $sm = $this->createContainer([
            'factories' => [
                stdClass::class => InvokableFactory::class,
            ],
            'aliases'   => [
                'alias1' => 'alias2',
                'alias2' => 'alias3',
                'alias3' => stdClass::class,
            ],
        ]);
        self::assertSame($sm->get('alias1'), $sm->get('alias2'));
        self::assertSame($sm->get(stdClass::class), $sm->get('alias1'));
    }

    /**
     * The ServiceManager can change internal state on calls to get,
     * build or has, latter not currently. Possible state changes
     * are caching a factory, registering a service produced by
     * a factory, ...
     *
     * This tests performs three consecutive calls to build/get for
     * each registered service to push the service manager through
     * all internal states, thereby verifying that build/get/has
     * remain stable through the internal states.
     *
     * @param list<non-empty-string> $test
     * @dataProvider provideConsistencyOverInternalStatesTests
     */
    public function testConsistencyOverInternalStates(
        ContainerInterface $smTemplate,
        string $name,
        array $test,
        bool $shared
    ): void {
        $sm     = clone $smTemplate;
        $object = [
            'get'   => [],
            'build' => [],
        ];

        // call get()/build() and store the retrieved
        // objects in $object['get'] or $object['build']
        // respectively
        foreach ($test as $method) {
            assert(in_array($method, ['get', 'build'], true));
            $obj = $sm->$method($name);

            self::assertNotNull($obj);
            self::assertTrue($sm->has($name));

            $target = $method;
            if (! $shared) {
                $target = 'build';
            }

            /** @psalm-suppress MixedAssignment Yes indeed, service managers can return mixed. */
            $object[$target][] = $obj;
        }

        // compares the first to the first also, but ok
        /** @psalm-suppress MixedAssignment Yes indeed, service managers can return mixed. */
        foreach ($object['get'] as $sharedObj) {
            self::assertSame($object['get'][0], $sharedObj);
        }
        // objects from object['build'] have to be different
        // from all other objects
        foreach ($object['build'] as $idx1 => $nonSharedObj1) {
            self::assertNotContains($nonSharedObj1, $object['get']);

            foreach ($object['build'] as $idx2 => $nonSharedObj2) {
                if ($idx1 !== $idx2) {
                    self::assertNotSame($nonSharedObj1, $nonSharedObj2);
                }
            }
        }
    }

    /**
     * Data provider
     *
     * @see testConsistencyOverInternalStates above
     *
     * @return array<
     *     array{
     *      0: ContainerInterface,
     *      1: string,
     *      2: list<non-empty-string>,
     *      3: bool
     *     }
     * >
     */
    public static function provideConsistencyOverInternalStatesTests(): array
    {
        $config1                      = [
            'factories'          => [
                // to allow build('service')
                'service'   => static fn ($container, $requestedName, ?array $options = null): stdClass =>
                    new stdClass(),
                'factory'   => SampleFactory::class,
                'delegator' => SampleFactory::class,
            ],
            'delegators'         => [
                'delegator' => [
                    PassthroughDelegatorFactory::class,
                ],
            ],
            'invokables'         => [
                'invokable' => InvokableObject::class,
            ],
            'services'           => [
                'service' => new stdClass(),
            ],
            'aliases'            => [
                'serviceAlias'         => 'service',
                'invokableAlias'       => 'invokable',
                'factoryAlias'         => 'factory',
                'abstractFactoryAlias' => 'foo',
                'delegatorAlias'       => 'delegator',
            ],
            'abstract_factories' => [
                AbstractFactoryFoo::class,
            ],
        ];
        $config2                      = $config1;
        $config2['shared_by_default'] = false;

        $configs = [$config1, $config2];

        // produce all 3-tuples of 'build' and 'get', i.e.
        //
        // [['get', 'get', 'get'], ['get', 'get', 'build'], ...
        // ['build', 'build', 'build']]
        $callSequences = [];
        $methods       = ['get', 'build'];
        foreach ($methods as $method1) {
            foreach ($methods as $method2) {
                foreach ($methods as $method3) {
                    $callSequences[] = [$method1, $method2, $method3];
                }
            }
        }

        $tests = [];

        foreach ($configs as $config) {
<<<<<<< HEAD
            $smTemplate = self::createContainer($config);
=======
            $smTemplate      = $this->createContainer($config);
            $sharedByDefault = $config['shared_by_default'] ?? true;
>>>>>>> ca24d9eb

            // setup sharing, services are always shared
            /** @var array<string,bool> $names */
            $names = array_fill_keys(array_keys($config['services']), true);

            // initialize the other keys with shared_by_default
            // and merge them
            foreach (
                array_keys(array_merge(
                    $config['factories'] ?? [],
                    $config['invokables'] ?? [],
                    $config['aliases'] ?? [],
                    $config['delegators'] ?? [],
                )) as $name
            ) {
                // do not change shared setting for service placed in `services` as services are always shared
                if (isset($config['services'][$name])) {
                    continue;
                }

                $names[$name] = $sharedByDefault;
            }

            // add the key resolved by the abstract factory
            $names['foo'] = $sharedByDefault;

            foreach ($names as $name => $shared) {
                foreach ($callSequences as $callSequence) {
                    $tests[] = [$smTemplate, $name, $callSequence, $shared];
                }
            }
        }

        return $tests;
    }
}<|MERGE_RESOLUTION|>--- conflicted
+++ resolved
@@ -46,24 +46,16 @@
     /**
      * The creation context container; used in some mocks for comparisons; set during createContainer.
      */
-<<<<<<< HEAD
-    protected static ServiceManager|null $creationContext;
-=======
-    protected ContainerInterface|null $creationContext;
->>>>>>> ca24d9eb
+    protected static ContainerInterface|null $creationContext;
 
     /**
      * @psalm-param ServiceManagerConfiguration $config
      */
-<<<<<<< HEAD
-    abstract public static function createContainer(array $config = []);
-=======
-    abstract public function createContainer(array $config = []): ServiceLocatorInterface;
->>>>>>> ca24d9eb
+    abstract public static function createContainer(array $config = []): ServiceLocatorInterface;
 
     public function testIsSharedByDefault(): void
     {
-        $serviceManager = $this->createContainer([
+        $serviceManager = self::createContainer([
             'factories' => [
                 stdClass::class => InvokableFactory::class,
             ],
@@ -77,7 +69,7 @@
 
     public function testCanDisableSharedByDefault(): void
     {
-        $serviceManager = $this->createContainer([
+        $serviceManager = self::createContainer([
             'factories'         => [
                 stdClass::class => InvokableFactory::class,
             ],
@@ -92,7 +84,7 @@
 
     public function testCanDisableSharedForSingleService(): void
     {
-        $serviceManager = $this->createContainer([
+        $serviceManager = self::createContainer([
             'factories' => [
                 stdClass::class => InvokableFactory::class,
             ],
@@ -109,7 +101,7 @@
 
     public function testCanEnableSharedForSingleService(): void
     {
-        $serviceManager = $this->createContainer([
+        $serviceManager = self::createContainer([
             'factories'         => [
                 stdClass::class => InvokableFactory::class,
             ],
@@ -127,7 +119,7 @@
 
     public function testCanBuildObjectWithInvokableFactory(): void
     {
-        $serviceManager = $this->createContainer([
+        $serviceManager = self::createContainer([
             'factories' => [
                 InvokableObject::class => InvokableFactory::class,
             ],
@@ -141,7 +133,7 @@
 
     public function testCanCreateObjectWithClosureFactory(): void
     {
-        $serviceManager = $this->createContainer([
+        $serviceManager = self::createContainer([
             'factories' => [
                 stdClass::class => static function (ContainerInterface $container, $className): stdClass {
                     self::assertEquals(stdClass::class, $className);
@@ -158,7 +150,7 @@
 
     public function testCanCreateServiceWithAbstractFactory(): void
     {
-        $serviceManager = $this->createContainer([
+        $serviceManager = self::createContainer([
             'abstract_factories' => [
                 new SimpleAbstractFactory(),
             ],
@@ -174,7 +166,7 @@
         $obj1 = new CallTimesAbstractFactory();
         $obj2 = new CallTimesAbstractFactory();
 
-        $serviceManager = $this->createContainer([
+        $serviceManager = self::createContainer([
             'abstract_factories' => [
                 $obj1,
                 $obj2,
@@ -191,7 +183,7 @@
     {
         CallTimesAbstractFactory::setCallTimes(0);
 
-        $serviceManager = $this->createContainer([
+        $serviceManager = self::createContainer([
             'abstract_factories' => [
                 CallTimesAbstractFactory::class,
                 CallTimesAbstractFactory::class,
@@ -205,7 +197,7 @@
 
     public function testCanCreateServiceWithAlias(): void
     {
-        $serviceManager = $this->createContainer([
+        $serviceManager = self::createContainer([
             'factories' => [
                 InvokableObject::class => InvokableFactory::class,
             ],
@@ -224,7 +216,7 @@
 
     public function testCheckingServiceExistenceWithChecksAgainstAbstractFactories(): void
     {
-        $serviceManager = $this->createContainer([
+        $serviceManager = self::createContainer([
             'factories'          => [
                 stdClass::class => InvokableFactory::class,
             ],
@@ -239,7 +231,7 @@
 
     public function testBuildNeverSharesInstances(): void
     {
-        $container = $this->createContainer([
+        $container = self::createContainer([
             'factories' => [
                 stdClass::class => InvokableFactory::class,
             ],
@@ -263,7 +255,7 @@
     {
         $initializer = $this->createMock(InitializerInterface::class);
 
-        $serviceManager = $this->createContainer([
+        $serviceManager = self::createContainer([
             'factories'    => [
                 stdClass::class => InvokableFactory::class,
             ],
@@ -285,7 +277,7 @@
 
     public function testThrowExceptionIfServiceCannotBeCreated(): void
     {
-        $serviceManager = $this->createContainer([
+        $serviceManager = self::createContainer([
             'factories' => [
                 stdClass::class => FailingFactory::class,
             ],
@@ -298,7 +290,7 @@
 
     public function testThrowExceptionWithStringAsCodeIfServiceCannotBeCreated(): void
     {
-        $serviceManager = $this->createContainer([
+        $serviceManager = self::createContainer([
             'factories' => [
                 stdClass::class => FailingExceptionWithStringAsCodeFactory::class,
             ],
@@ -311,7 +303,7 @@
 
     public function testConfigureCanAddNewServices(): void
     {
-        $serviceManager = $this->createContainer([
+        $serviceManager = self::createContainer([
             'factories' => [
                 DateTime::class => InvokableFactory::class,
             ],
@@ -337,7 +329,7 @@
         $firstFactory  = $this->createMock(FactoryInterface::class);
         $secondFactory = $this->createMock(FactoryInterface::class);
 
-        $serviceManager = $this->createContainer([
+        $serviceManager = self::createContainer([
             'factories' => [
                 DateTime::class => $firstFactory,
             ],
@@ -370,7 +362,7 @@
     {
         $firstFactory = $this->createMock(FactoryInterface::class);
 
-        $serviceManager = $this->createContainer([
+        $serviceManager = self::createContainer([
             'aliases'    => [
                 'custom_alias' => DateTime::class,
             ],
@@ -394,7 +386,7 @@
      */
     public function testHasReturnsFalseIfServiceNotConfigured(): void
     {
-        $serviceManager = $this->createContainer([
+        $serviceManager = self::createContainer([
             'factories' => [
                 stdClass::class => InvokableFactory::class,
             ],
@@ -408,7 +400,7 @@
      */
     public function testHasReturnsTrueIfServiceIsConfigured(): void
     {
-        $serviceManager = $this->createContainer([
+        $serviceManager = self::createContainer([
             'services' => [
                 stdClass::class => new stdClass(),
             ],
@@ -422,7 +414,7 @@
      */
     public function testHasReturnsTrueIfFactoryIsConfigured(): void
     {
-        $serviceManager = $this->createContainer([
+        $serviceManager = self::createContainer([
             'factories' => [
                 stdClass::class => InvokableFactory::class,
             ],
@@ -448,7 +440,7 @@
         AbstractFactoryInterface $abstractFactory,
         bool $expected,
     ): void {
-        $serviceManager = $this->createContainer([
+        $serviceManager = self::createContainer([
             'abstract_factories' => [
                 $abstractFactory,
             ],
@@ -462,7 +454,7 @@
      */
     public function testCanConfigureAllServiceTypes(): void
     {
-        $serviceManager = $this->createContainer([
+        $serviceManager = self::createContainer([
             'services'           => [
                 'config' => ['foo' => 'bar'],
             ],
@@ -544,7 +536,7 @@
      */
     public function testCanSpecifyAbstractFactoryUsingStringViaConfiguration(): void
     {
-        $serviceManager = $this->createContainer([
+        $serviceManager = self::createContainer([
             'abstract_factories' => [
                 SimpleAbstractFactory::class,
             ],
@@ -555,53 +547,9 @@
         self::assertInstanceOf(DateTime::class, $dateTime);
     }
 
-<<<<<<< HEAD
-    public static function invalidFactories(): array
-    {
-        return [
-            'null'                 => [null],
-            'true'                 => [true],
-            'false'                => [false],
-            'zero'                 => [0],
-            'int'                  => [1],
-            'zero-float'           => [0.0],
-            'float'                => [1.1],
-            'array'                => [['foo', 'bar']],
-            'non-invokable-object' => [(object) ['foo' => 'bar']],
-        ];
-    }
-
-    public static function invalidAbstractFactories(): array
-    {
-        $factories                     = self::invalidFactories();
-        $factories['non-class-string'] = ['non-callable-string', 'valid class name'];
-
-        return $factories;
-    }
-
-    /**
-     * @dataProvider invalidAbstractFactories
-     * @covers \Laminas\ServiceManager\ServiceManager::configure
-     */
-    public function testPassingInvalidAbstractFactoryTypeViaConfigurationRaisesException(
-        mixed $factory,
-        string $contains = 'invalid abstract factory'
-    ): void {
-        $this->expectException(InvalidArgumentException::class);
-        $this->expectExceptionMessage($contains);
-        /** @psalm-suppress InvalidArgument */
-        $this->createContainer([
-            'abstract_factories' => [
-                $factory,
-            ],
-        ]);
-    }
-
-=======
->>>>>>> ca24d9eb
     public function testCanSpecifyInitializerUsingStringViaConfiguration(): void
     {
-        $serviceManager = $this->createContainer([
+        $serviceManager = self::createContainer([
             'factories'    => [
                 stdClass::class => InvokableFactory::class,
             ],
@@ -617,86 +565,24 @@
         self::assertEquals('bar', $instance->foo, '"foo" property was not properly injected');
     }
 
-<<<<<<< HEAD
-    public static function invalidInitializers(): array
-    {
-        $factories                     = self::invalidFactories();
-        $factories['non-class-string'] = ['non-callable-string', 'callable or an instance of'];
-
-        return $factories;
-    }
-
-    /**
-     * @dataProvider invalidInitializers
-     * @covers \Laminas\ServiceManager\ServiceManager::configure
-     */
-    public function testPassingInvalidInitializerTypeViaConfigurationRaisesException(
-        mixed $initializer,
-        string $contains = 'invalid initializer'
-    ): void {
-        $this->expectException(InvalidArgumentException::class);
-        $this->expectExceptionMessage($contains);
-        /** @psalm-suppress InvalidArgument */
-        $this->createContainer(['initializers' => [$initializer]]);
-    }
-
-=======
->>>>>>> ca24d9eb
     /**
      * @covers \Laminas\ServiceManager\ServiceManager::getFactory
      */
     public function testGetRaisesExceptionWhenNoFactoryIsResolved(): void
     {
-        $serviceManager = $this->createContainer();
+        $serviceManager = self::createContainer();
         $this->expectException(ContainerExceptionInterface::class);
         $this->expectExceptionMessage('Unable to resolve');
         $serviceManager->get('Some\Unknown\Service');
     }
 
-<<<<<<< HEAD
-    public static function invalidDelegators(): array
-    {
-        $invalidDelegators                        = self::invalidFactories();
-        $invalidDelegators['invalid-classname']   = ['not-a-class-name', 'invalid delegator'];
-        $invalidDelegators['non-invokable-class'] = [stdClass::class];
-
-        return $invalidDelegators;
-    }
-
-    /**
-     * @dataProvider invalidDelegators
-     * @covers \Laminas\ServiceManager\ServiceManager::createDelegatorFromName
-     */
-    public function testInvalidDelegatorShouldRaiseExceptionDuringCreation(
-        mixed $delegator,
-        string $contains = 'non-callable delegator'
-    ): void {
-        /** @psalm-suppress InvalidArgument */
-        $serviceManager = $this->createContainer([
-            'factories'  => [
-                stdClass::class => InvokableFactory::class,
-            ],
-            'delegators' => [
-                stdClass::class => [
-                    $delegator,
-                ],
-            ],
-        ]);
-
-        $this->expectException(ServiceNotCreatedException::class);
-        $this->expectExceptionMessage($contains);
-        $serviceManager->get(stdClass::class);
-    }
-
-=======
->>>>>>> ca24d9eb
     /**
      * @group mutation
      * @covers \Laminas\ServiceManager\ServiceManager::setAlias
      */
     public function testCanInjectAliases(): void
     {
-        $container = $this->createContainer([
+        $container = self::createContainer([
             'factories' => [
                 'foo' => static fn (): stdClass => new stdClass(),
             ],
@@ -718,7 +604,7 @@
      */
     public function testCanInjectInvokables(): void
     {
-        $container = $this->createContainer();
+        $container = self::createContainer();
         $container->setInvokableClass('foo', stdClass::class);
 
         self::assertTrue($container->has('foo'));
@@ -736,7 +622,7 @@
     public function testCanInjectFactories(): void
     {
         $instance  = new stdClass();
-        $container = $this->createContainer();
+        $container = self::createContainer();
 
         $container->setFactory('foo', static fn (): stdClass => $instance);
 
@@ -749,32 +635,11 @@
 
     /**
      * @group mutation
-<<<<<<< HEAD
-     * @covers \Laminas\ServiceManager\ServiceManager::mapLazyService
-     */
-    public function testCanMapLazyServices(): void
-    {
-        $container = $this->createContainer();
-        $container->mapLazyService('foo', self::class);
-        $r            = new ReflectionProperty($container, 'lazyServices');
-        $lazyServices = $r->getValue($container);
-
-        self::assertIsArray($lazyServices);
-        self::assertArrayHasKey('class_map', $lazyServices);
-        self::assertIsArray($lazyServices['class_map']);
-        self::assertArrayHasKey('foo', $lazyServices['class_map']);
-        self::assertEquals(self::class, $lazyServices['class_map']['foo']);
-    }
-
-    /**
-     * @group mutation
-=======
->>>>>>> ca24d9eb
      * @covers \Laminas\ServiceManager\ServiceManager::addAbstractFactory
      */
     public function testCanInjectAbstractFactories(): void
     {
-        $container = $this->createContainer();
+        $container = self::createContainer();
         $container->addAbstractFactory(SimpleAbstractFactory::class);
 
         self::assertTrue($container->has(stdClass::class));
@@ -790,7 +655,7 @@
      */
     public function testCanInjectDelegators(): void
     {
-        $container = $this->createContainer([
+        $container = self::createContainer([
             'factories' => [
                 'foo' => static fn (): stdClass => new stdClass(),
             ],
@@ -815,7 +680,7 @@
      */
     public function testCanInjectInitializers(): void
     {
-        $container = $this->createContainer([
+        $container = self::createContainer([
             'factories' => [
                 'foo' => static fn (): stdClass => new stdClass(),
             ],
@@ -842,7 +707,7 @@
      */
     public function testCanInjectServices(): void
     {
-        $container = $this->createContainer();
+        $container = self::createContainer();
         $container->setService('foo', $this);
 
         self::assertSame($this, $container->get('foo'));
@@ -854,7 +719,7 @@
      */
     public function testCanInjectSharingRules(): void
     {
-        $container = $this->createContainer([
+        $container = self::createContainer([
             'factories' => [
                 'foo' => static fn (): stdClass => new stdClass(),
             ],
@@ -923,7 +788,7 @@
      */
     public function testConfiguringInstanceRaisesExceptionIfAllowOverrideIsFalse(string $method, array $args): void
     {
-        $container = $this->createContainer(['services' => ['foo' => $this]]);
+        $container = self::createContainer(['services' => ['foo' => $this]]);
         $container->setAllowOverride(false);
         $this->expectException(ContainerModificationsNotAllowedException::class);
         $container->$method(...$args);
@@ -934,7 +799,7 @@
      */
     public function testAllowOverrideFlagIsFalseByDefault(): ContainerInterface
     {
-        $container = $this->createContainer();
+        $container = self::createContainer();
 
         self::assertFalse($container->getAllowOverride());
 
@@ -953,31 +818,13 @@
     }
 
     /**
-<<<<<<< HEAD
-     * @group migration
-     */
-    public function testCanRetrieveParentContainerViaGetServiceLocatorWithDeprecationNotice(): void
-    {
-        $container = $this->createContainer();
-        set_error_handler(static function (int $errno): bool {
-            self::assertEquals(E_USER_DEPRECATED, $errno);
-
-            return true;
-        }, E_USER_DEPRECATED);
-        self::assertSame(self::$creationContext, $container->getServiceLocator());
-        restore_error_handler();
-    }
-
-    /**
-=======
->>>>>>> ca24d9eb
      * @group zendframework/zend-servicemanager#83
      */
     public function testCrashesOnCyclicAliases(): void
     {
         $this->expectException(CyclicAliasException::class);
 
-        $this->createContainer([
+        self::createContainer([
             'aliases' => [
                 'a' => 'b',
                 'b' => 'a',
@@ -987,7 +834,7 @@
 
     public function testMinimalCyclicAliasDefinitionShouldThrow(): void
     {
-        $sm = $this->createContainer([]);
+        $sm = self::createContainer([]);
 
         $this->expectException(CyclicAliasException::class);
         $sm->setAlias('alias', 'alias');
@@ -995,7 +842,7 @@
 
     public function testCoverageDepthFirstTaggingOnRecursiveAliasDefinitions(): void
     {
-        $sm = $this->createContainer([
+        $sm = self::createContainer([
             'factories' => [
                 stdClass::class => InvokableFactory::class,
             ],
@@ -1140,12 +987,8 @@
         $tests = [];
 
         foreach ($configs as $config) {
-<<<<<<< HEAD
-            $smTemplate = self::createContainer($config);
-=======
-            $smTemplate      = $this->createContainer($config);
+            $smTemplate      = self::createContainer($config);
             $sharedByDefault = $config['shared_by_default'] ?? true;
->>>>>>> ca24d9eb
 
             // setup sharing, services are always shared
             /** @var array<string,bool> $names */
