<?php
/**
 * Zend Framework (http://framework.zend.com/)
 *
 * @link      http://github.com/zendframework/zf2 for the canonical source repository
 * @copyright Copyright (c) 2005-2013 Zend Technologies USA Inc. (http://www.zend.com)
 * @license   http://framework.zend.com/license/new-bsd New BSD License
 */

namespace ZendTest\ServiceManager;

use PHPUnit_Framework_TestCase as TestCase;
use Zend\Di\Di;
use Zend\Mvc\Service\DiFactory;
use Zend\ServiceManager\Di\DiAbstractServiceFactory;
use Zend\ServiceManager\Exception;
use Zend\ServiceManager\Exception\ServiceNotCreatedException;
use Zend\ServiceManager\ServiceManager;
use Zend\ServiceManager\Config;

use ZendTest\ServiceManager\TestAsset\FooCounterAbstractFactory;
use ZendTest\ServiceManager\TestAsset\MockSelfReturningDelegatorFactory;

/**
 * @group Zend_ServiceManager
 */
class ServiceManagerTest extends TestCase
{

    /**
     * @var ServiceManager
     */
    protected $serviceManager = null;

    public function setup()
    {
        $this->serviceManager = new ServiceManager;
    }

    /**
     * @covers Zend\ServiceManager\ServiceManager::__construct
     */
    public function testConstructorConfig()
    {
        $config = new Config(array('services' => array('foo' => 'bar')));
        $serviceManager = new ServiceManager($config);
        $this->assertEquals('bar', $serviceManager->get('foo'));
    }

    /**
     * @covers Zend\ServiceManager\ServiceManager::setAllowOverride
     * @covers Zend\ServiceManager\ServiceManager::getAllowOverride
     */
    public function testAllowOverride()
    {
        $this->assertFalse($this->serviceManager->getAllowOverride());
        $ret = $this->serviceManager->setAllowOverride(true);
        $this->assertSame($this->serviceManager, $ret);
        $this->assertTrue($this->serviceManager->getAllowOverride());
    }

    /**
     * @covers Zend\ServiceManager\ServiceManager::setThrowExceptionInCreate
     * @covers Zend\ServiceManager\ServiceManager::getThrowExceptionInCreate
     */
    public function testThrowExceptionInCreate()
    {
        $this->assertTrue($this->serviceManager->getThrowExceptionInCreate());
        $ret = $this->serviceManager->setThrowExceptionInCreate(false);
        $this->assertSame($this->serviceManager, $ret);
        $this->assertFalse($this->serviceManager->getThrowExceptionInCreate());
    }

    /**
     * @covers Zend\ServiceManager\ServiceManager::setInvokableClass
     */
    public function testSetInvokableClass()
    {
        $ret = $this->serviceManager->setInvokableClass('foo', 'bar');
        $this->assertSame($this->serviceManager, $ret);
    }

    /**
     * @covers Zend\ServiceManager\ServiceManager::setFactory
     */
    public function testSetFactory()
    {
        $ret = $this->serviceManager->setFactory('foo', 'bar');
        $this->assertSame($this->serviceManager, $ret);
    }

    /**
     * @covers Zend\ServiceManager\ServiceManager::setFactory
     */
    public function testSetFactoryThrowsExceptionOnDuplicate()
    {
        $this->serviceManager->setFactory('foo', 'bar');
        $this->setExpectedException('Zend\ServiceManager\Exception\InvalidServiceNameException');
        $this->serviceManager->setFactory('foo', 'bar');
    }

    /**
     * @covers Zend\ServiceManager\ServiceManager::addAbstractFactory
     */
    public function testAddAbstractFactory()
    {
        $this->serviceManager->addAbstractFactory('ZendTest\ServiceManager\TestAsset\FooAbstractFactory');

        $ret = $this->serviceManager->addAbstractFactory(new TestAsset\FooAbstractFactory());
        $this->assertSame($this->serviceManager, $ret);
    }

    /**
     * @covers Zend\ServiceManager\ServiceManager::addAbstractFactory
     */
    public function testAddAbstractFactoryThrowsExceptionOnInvalidFactory()
    {
        $this->setExpectedException('Zend\ServiceManager\Exception\InvalidArgumentException');
        $this->serviceManager->addAbstractFactory(10);
    }

    public function testServiceManagerIsPassedToInitializer()
    {
        $initializer = new TestAsset\FooInitializer();
        $this->serviceManager->addInitializer($initializer);
        $this->serviceManager->setFactory('foo', function () {
            return new \stdClass();
        });
        $obj = $this->serviceManager->get('foo');
        $this->assertSame($this->serviceManager, $initializer->sm);
    }

    /**
     * @covers Zend\ServiceManager\ServiceManager::addInitializer
     */
    public function testAddInitializer()
    {
        $ret = $this->serviceManager->addInitializer(new TestAsset\FooInitializer());
        $this->assertSame($this->serviceManager, $ret);
    }

    /**
     * @covers Zend\ServiceManager\ServiceManager::addInitializer
     */
    public function testAddInitializerThrowsExceptionOnInvalidInitializer()
    {
        $this->setExpectedException('Zend\ServiceManager\Exception\InvalidArgumentException');
        $this->serviceManager->addInitializer(5);
    }

    /**
     * @covers Zend\ServiceManager\ServiceManager::setService
     */
    public function testSetService()
    {
        $ret = $this->serviceManager->setService('foo', 'bar');
        $this->assertSame($this->serviceManager, $ret);
    }

    /**
     * @covers Zend\ServiceManager\ServiceManager::setShared
     */
    public function testSetShared()
    {
        $this->serviceManager->setInvokableClass('foo', 'bar');
        $ret = $this->serviceManager->setShared('foo', true);
        $this->assertSame($this->serviceManager, $ret);
    }

    /**
     * @covers Zend\ServiceManager\ServiceManager::setShared
     */
    public function testSetSharedAbstractFactory()
    {
        $this->serviceManager->addAbstractFactory('ZendTest\ServiceManager\TestAsset\FooAbstractFactory');
        $ret = $this->serviceManager->setShared('foo', false);
        $this->assertSame($this->serviceManager, $ret);
    }

    /**
     * @covers Zend\ServiceManager\ServiceManager::setShared
     */
    public function testSetSharedThrowsExceptionOnUnregisteredService()
    {
        $this->setExpectedException('Zend\ServiceManager\Exception\ServiceNotFoundException');
        $this->serviceManager->setShared('foo', true);
    }

    /**
     * @covers Zend\ServiceManager\ServiceManager::get
     */
    public function testGet()
    {
        $this->serviceManager->setService('foo', 'bar');
        $this->assertEquals('bar', $this->serviceManager->get('foo'));
    }

    /**
     * @covers Zend\ServiceManager\ServiceManager::get
     */
    public function testGetDoesNotThrowExceptionOnEmptyArray()
    {
        $this->serviceManager->setService('foo', array());
        $this->serviceManager->get('foo');
    }

    /**
     * @covers Zend\ServiceManager\ServiceManager::get
     */
    public function testGetThrowsExceptionOnUnknownService()
    {
        $this->setExpectedException('Zend\ServiceManager\Exception\ServiceNotFoundException');
        $this->assertEquals('bar', $this->serviceManager->get('foo'));
    }

    /**
     * @covers Zend\ServiceManager\ServiceManager::get
     */
    public function testGetUsesIndivualSharedSettingWhenSetAndDeviatesFromShareByDefaultSetting()
    {
        $this->serviceManager->setAllowOverride(true);
        $this->serviceManager->setShareByDefault(false);
        $this->serviceManager->setInvokableClass('foo', 'ZendTest\ServiceManager\TestAsset\Foo');
        $this->serviceManager->setShared('foo', true);
        $this->assertSame($this->serviceManager->get('foo'), $this->serviceManager->get('foo'));

        $this->serviceManager->setShareByDefault(true);
        $this->serviceManager->setInvokableClass('foo', 'ZendTest\ServiceManager\TestAsset\Foo');
        $this->serviceManager->setShared('foo', false);
        $this->assertNotSame($this->serviceManager->get('foo'), $this->serviceManager->get('foo'));
    }

    /**
     * @covers Zend\ServiceManager\ServiceManager::get
     */
    public function testGetWithAlias()
    {
        $this->serviceManager->setService('foo', 'bar');
        $this->serviceManager->setAlias('baz', 'foo');
        $this->assertEquals('bar', $this->serviceManager->get('baz'));
    }

    /**
     * @covers Zend\ServiceManager\ServiceManager::get
     */
    public function testGetWithScopedContainer()
    {
        $this->serviceManager->setService('foo', 'bar');
        $scopedServiceManager = $this->serviceManager->createScopedServiceManager();
        $this->assertEquals('bar', $scopedServiceManager->get('foo'));
    }

    public function testCanRetrieveFromParentPeeringManager()
    {
        $parent = new ServiceManager();
        $parent->setService('foo', 'bar');
        $child  = new ServiceManager();
        $child->addPeeringServiceManager($parent, ServiceManager::SCOPE_PARENT);
        $this->assertEquals('bar', $child->get('foo'));
    }

    public function testCanRetrieveFromChildPeeringManager()
    {
        $parent = new ServiceManager();
        $child  = new ServiceManager();
        $child->addPeeringServiceManager($parent, ServiceManager::SCOPE_CHILD);
        $child->setService('foo', 'bar');
        $this->assertEquals('bar', $parent->get('foo'));
    }

    public function testAllowsRetrievingFromPeeringContainerFirst()
    {
        $parent = new ServiceManager();
        $parent->setFactory('foo', function ($sm) {
            return 'bar';
        });
        $child  = new ServiceManager();
        $child->setFactory('foo', function ($sm) {
            return 'baz';
        });
        $child->addPeeringServiceManager($parent, ServiceManager::SCOPE_PARENT);
        $child->setRetrieveFromPeeringManagerFirst(true);
        $this->assertEquals('bar', $child->get('foo'));
    }

    /**
     * @covers Zend\ServiceManager\ServiceManager::create
     */
    public function testCreateWithInvokableClass()
    {
        $this->serviceManager->setInvokableClass('foo', 'ZendTest\ServiceManager\TestAsset\Foo');
        $this->assertInstanceOf('ZendTest\ServiceManager\TestAsset\Foo', $this->serviceManager->get('foo'));
    }

    /**
     * @covers Zend\ServiceManager\ServiceManager::create
     */
    public function testCreateWithFactoryInstance()
    {
        $this->serviceManager->setFactory('foo', 'ZendTest\ServiceManager\TestAsset\FooFactory');
        $this->assertInstanceOf('ZendTest\ServiceManager\TestAsset\Foo', $this->serviceManager->get('foo'));
    }

    /**
     * @covers Zend\ServiceManager\ServiceManager::create
     */
    public function testCreateWithCallableFactory()
    {
        $this->serviceManager->setFactory('foo', function () { return new TestAsset\Foo; });
        $this->assertInstanceOf('ZendTest\ServiceManager\TestAsset\Foo', $this->serviceManager->get('foo'));
    }

    /**
     * @covers Zend\ServiceManager\ServiceManager::create
     */
    public function testCreateWithAbstractFactory()
    {
        $this->serviceManager->addAbstractFactory('ZendTest\ServiceManager\TestAsset\FooAbstractFactory');
        $this->assertInstanceOf('ZendTest\ServiceManager\TestAsset\Foo', $this->serviceManager->get('foo'));
    }

    /**
     * @covers Zend\ServiceManager\ServiceManager::create
     */
    public function testCreateWithMultipleAbstractFactories()
    {
        $this->serviceManager->addAbstractFactory('ZendTest\ServiceManager\TestAsset\BarAbstractFactory');
        $this->serviceManager->addAbstractFactory('ZendTest\ServiceManager\TestAsset\FooAbstractFactory');

        $this->assertInstanceOf('ZendTest\ServiceManager\TestAsset\Bar', $this->serviceManager->get('bar'));
    }

    public function testCreateWithInitializerObject()
    {
        $this->serviceManager->addInitializer(new TestAsset\FooInitializer(array('foo' => 'bar')));
        $this->serviceManager->setFactory('foo', function () {
            return new \stdClass();
        });
        $obj = $this->serviceManager->get('foo');
        $this->assertEquals('bar', $obj->foo);
    }

    /**
     * @covers Zend\ServiceManager\ServiceManager::has
     */
    public function testHas()
    {
        $this->assertFalse($this->serviceManager->has('foo'));
        $this->serviceManager->setInvokableClass('foo', 'bar');
        $this->assertTrue($this->serviceManager->has('foo'));
    }

    /**
     * @covers Zend\ServiceManager\ServiceManager::setAlias
     */
    public function testSetAlias()
    {
        $this->serviceManager->setInvokableClass('foo', 'bar');
        $ret = $this->serviceManager->setAlias('bar', 'foo');
        $this->assertSame($this->serviceManager, $ret);
    }

    /**
     * @covers Zend\ServiceManager\ServiceManager::setAlias
     */
    public function testSetAliasThrowsExceptionOnInvalidAliasName()
    {
        $this->setExpectedException('Zend\ServiceManager\Exception\InvalidServiceNameException');
        $this->serviceManager->setAlias(5, 10);
    }

    /**
     * @covers Zend\ServiceManager\ServiceManager::setAlias
     */
    public function testSetAliasThrowsExceptionOnEmptyAliasName()
    {
        $this->setExpectedException('Zend\ServiceManager\Exception\InvalidServiceNameException');
        $this->serviceManager->setAlias('', 'foo');
    }

    /**
     * @covers Zend\ServiceManager\ServiceManager::setAlias
     */
    public function testSetAliasThrowsExceptionOnDuplicateAlias()
    {
        $this->serviceManager->setService('foo', 'bar');
        $this->serviceManager->setAlias('baz', 'foo');

        $this->setExpectedException('Zend\ServiceManager\Exception\InvalidServiceNameException');
        $this->serviceManager->setAlias('baz', 'foo');
    }

    /**
     * @covers Zend\ServiceManager\ServiceManager::setAlias
     */
    public function testSetAliasDoesNotThrowExceptionOnServiceNotFound()
    {
        $this->serviceManager->setAlias('foo', 'bar');
    }

    /**
     * @covers Zend\ServiceManager\ServiceManager::get
     */
    public function testGetServiceThrowsExceptionOnAliasWithNoSetService()
    {
        $this->setExpectedException('Zend\ServiceManager\Exception\ServiceNotFoundException');
        $this->serviceManager->setAlias('foo', 'bar');
        $this->serviceManager->get('foo');
    }

    /**
     * @cover Zend\ServiceManager\ServiceManager::get
     */
    public function testGetServiceThrowsExceptionOnMultipleAliasesWithNoSetService()
    {
        $this->setExpectedException('Zend\ServiceManager\Exception\ServiceNotFoundException');
        $this->serviceManager->setAlias('foo', 'bar');
        $this->serviceManager->setAlias('baz', 'foo');
        $this->serviceManager->get('foo');
    }

    /**
     * @covers Zend\ServiceManager\ServiceManager::hasAlias
     */
    public function testHasAlias()
    {
        $this->assertFalse($this->serviceManager->hasAlias('foo'));

        $this->serviceManager->setService('bar', 'baz');
        $this->serviceManager->setAlias('foo', 'bar');
        $this->assertTrue($this->serviceManager->hasAlias('foo'));
    }

    /**
     * @covers Zend\ServiceManager\ServiceManager::createScopedServiceManager
     */
    public function testCreateScopedServiceManager()
    {
        $this->serviceManager->setService('foo', 'bar');
        $scopedServiceManager = $this->serviceManager->createScopedServiceManager();
        $this->assertNotSame($this->serviceManager, $scopedServiceManager);
        $this->assertFalse($scopedServiceManager->has('foo', true, false));

        $this->assertContains($this->serviceManager, $this->readAttribute($scopedServiceManager, 'peeringServiceManagers'));

        // test child scoped
        $childScopedServiceManager = $this->serviceManager->createScopedServiceManager(ServiceManager::SCOPE_CHILD);
        $this->assertContains($childScopedServiceManager, $this->readAttribute($this->serviceManager, 'peeringServiceManagers'));
    }

    public function testConfigureWithInvokableClass()
    {
        $config = new Config(array(
            'invokables' => array(
                'foo' => 'ZendTest\ServiceManager\TestAsset\Foo',
            ),
        ));
        $serviceManager = new ServiceManager($config);
        $foo = $serviceManager->get('foo');
        $this->assertInstanceOf('ZendTest\ServiceManager\TestAsset\Foo', $foo);
    }

    public function testPeeringService()
    {
        $di = new Di();
        $di->instanceManager()->setParameters('ZendTest\ServiceManager\TestAsset\Bar', array('foo' => array('a')));
        $this->serviceManager->addAbstractFactory(new DiAbstractServiceFactory($di));
        $sm = $this->serviceManager->createScopedServiceManager(ServiceManager::SCOPE_PARENT);
        $sm->setFactory('di', new DiFactory());
        $bar = $sm->get('ZendTest\ServiceManager\TestAsset\Bar', true);
        $this->assertInstanceOf('ZendTest\ServiceManager\TestAsset\Bar', $bar);
    }

    public function testDiAbstractServiceFactory()
    {
        $di = $this->getMock('Zend\Di\Di');
        $factory = new DiAbstractServiceFactory($di);
        $factory->instanceManager()->setConfig('ZendTest\ServiceManager\TestAsset\Bar', array('parameters' => array('foo' => array('a'))));
        $this->serviceManager->addAbstractFactory($factory);

        $this->assertTrue($this->serviceManager->has('ZendTest\ServiceManager\TestAsset\Bar', true));

        $bar = $this->serviceManager->get('ZendTest\ServiceManager\TestAsset\Bar', true);
        $this->assertInstanceOf('ZendTest\ServiceManager\TestAsset\Bar', $bar);
    }

    public function testExceptionThrowingFactory()
    {
        $this->serviceManager->setFactory('foo', 'ZendTest\ServiceManager\TestAsset\ExceptionThrowingFactory');
        try {
            $this->serviceManager->get('foo');
            $this->fail("No exception thrown");
        } catch (Exception\ServiceNotCreatedException $e) {
            $this->assertInstanceOf('ZendTest\ServiceManager\TestAsset\FooException', $e->getPrevious());
        }
    }

    /**
     * @expectedException Zend\ServiceManager\Exception\ServiceNotFoundException
     */
    public function testCannotUseUnknownServiceNameForAbstractFactory()
    {
        $config = new Config(array(
            'abstract_factories' => array(
                'ZendTest\ServiceManager\TestAsset\FooAbstractFactory',
            ),
        ));
        $serviceManager = new ServiceManager($config);
        $serviceManager->setFactory('foo', 'ZendTest\ServiceManager\TestAsset\FooFactory');
        $foo = $serviceManager->get('unknownObject');
    }

    /**
     * @expectedException Zend\ServiceManager\Exception\ServiceNotCreatedException
     */
    public function testDoNotFallbackToAbstractFactory()
    {
        $factory = function ($sm) {
            return new TestAsset\Bar();
        };
        $serviceManager = new ServiceManager();
        $serviceManager->setFactory('ZendTest\ServiceManager\TestAsset\Bar', $factory);
        $di = new Di();
        $di->instanceManager()->setParameters('ZendTest\ServiceManager\TestAsset\Bar', array('foo' => array('a')));
        $serviceManager->addAbstractFactory(new DiAbstractServiceFactory($di));
        $bar = $serviceManager->get('ZendTest\ServiceManager\TestAsset\Bar');
    }

    /**
     * @expectedException Zend\ServiceManager\Exception\InvalidServiceNameException
     */
    public function testAssignAliasWithExistingServiceName()
    {
        $this->serviceManager->setFactory('foo', 'ZendTest\ServiceManager\TestAsset\FooFactory');
        $this->serviceManager->setFactory('bar', function ($sm) {
                return new Bar(array('a'));
            });
        $this->serviceManager->setAllowOverride(false);
        // should throw an exception because 'foo' already exists in the service manager
        $this->serviceManager->setAlias('foo', 'bar');
    }

    /**
     * @covers Zend\ServiceManager\ServiceManager::createFromAbstractFactory
     * @covers Zend\ServiceManager\ServiceManager::has
     */
    public function testWillNotCreateCircularReferences()
    {
        $abstractFactory = new TestAsset\CircularDependencyAbstractFactory();
        $sm = new ServiceManager();
        $sm->addAbstractFactory($abstractFactory);
        $foo = $sm->get('foo');
        $this->assertSame($abstractFactory->expectedInstance, $foo);
    }

    /**
     * When failing, this test will trigger a fatal error: Allowed memory size of # bytes exhausted
     */
    public function testCallingANonExistingServiceFromAnAbstractServiceDoesNotMakeTheServerExhaustTheAllowedMemoryByCallingItselfForTheGivenService()
    {
        $abstractFactory = new TestAsset\TrollAbstractFactory;
        $this->serviceManager->addAbstractFactory($abstractFactory);

        $this->assertSame($abstractFactory->inexistingServiceCheckResult, null);

        // By doing this the Service Manager will rely on the Abstract Service Factory
        $service = $this->serviceManager->get('SomethingThatCanBeCreated');

        $this->assertSame(false, $abstractFactory->inexistingServiceCheckResult);

        $this->assertInstanceOf('stdClass', $service);
    }

    public function testShouldAllowAddingInitializersAsClassNames()
    {
        $result = $this->serviceManager->addInitializer('ZendTest\ServiceManager\TestAsset\FooInitializer');
        $this->assertSame($this->serviceManager, $result);
    }

    public function testShouldRaiseExceptionIfInitializerClassIsNotAnInitializerInterfaceImplementation()
    {
        $this->setExpectedException('Zend\ServiceManager\Exception\InvalidArgumentException');
        $result = $this->serviceManager->addInitializer(get_class($this));
    }

    public function testGetGlobIteratorServiceWorksProperly()
    {
        $config = new Config(array(
            'invokables' => array(
                'foo' => 'ZendTest\ServiceManager\TestAsset\GlobIteratorService',
            ),
        ));
        $serviceManager = new ServiceManager($config);
        $foo = $serviceManager->get('foo');
        $this->assertInstanceOf('ZendTest\ServiceManager\TestAsset\GlobIteratorService', $foo);
    }

    public function duplicateService()
    {
        $self = $this;

        return array(
            array(
                'setFactory',
                function ($services) use ($self) {
                    return $self;
                },
                $self,
                'assertSame',
            ),
            array(
                'setInvokableClass',
                'stdClass',
                'stdClass',
                'assertInstanceOf',
            ),
            array(
                'setService',
                $self,
                $self,
                'assertSame',
            ),
        );
    }

    /**
     * @dataProvider duplicateService
     */
    public function testWithAllowOverrideOnRegisteringAServiceDuplicatingAnExistingAliasShouldInvalidateTheAlias($method, $service, $expected, $assertion = 'assertSame')
    {
        $this->serviceManager->setAllowOverride(true);
        $sm = $this->serviceManager;
        $this->serviceManager->setFactory('http.response', function () use ($sm) {
            return $sm;
        });
        $this->serviceManager->setAlias('response', 'http.response');
        $this->assertSame($sm, $this->serviceManager->get('response'));

        $this->serviceManager->{$method}('response', $service);
        $this->{$assertion}($expected, $this->serviceManager->get('response'));
    }

    /**
     * @covers Zend\ServiceManager\ServiceManager::canonicalizeName
     */
    public function testCanonicalizeName()
    {
        $this->serviceManager->setService('foo_bar', new \stdClass());
        $this->assertEquals(true, $this->serviceManager->has('foo_bar'));
        $this->assertEquals(true, $this->serviceManager->has('foobar'));
        $this->assertEquals(true, $this->serviceManager->has('foo-bar'));
        $this->assertEquals(true, $this->serviceManager->has('foo/bar'));
        $this->assertEquals(true, $this->serviceManager->has('foo bar'));
    }

    /**
     * @covers Zend\ServiceManager\ServiceManager::canCreateFromAbstractFactory
     */
    public function testWanCreateFromAbstractFactoryWillNotInstantiateAbstractFactoryOnce()
    {
        $count = FooCounterAbstractFactory::$instantiationCount;
        $this->serviceManager->addAbstractFactory(__NAMESPACE__ . '\TestAsset\FooCounterAbstractFactory');

        $this->serviceManager->canCreateFromAbstractFactory('foo', 'foo');
        $this->serviceManager->canCreateFromAbstractFactory('foo', 'foo');

        $this->assertSame($count + 1, FooCounterAbstractFactory::$instantiationCount);
    }

    /**
     * @covers Zend\ServiceManager\ServiceManager::canCreateFromAbstractFactory
     * @covers Zend\ServiceManager\ServiceManager::create
     */
    public function testAbstractFactoryNotUsedIfNotAbleToCreate()
    {
        $service = new \stdClass;

        $af1 = $this->getMock('Zend\ServiceManager\AbstractFactoryInterface');
        $af1->expects($this->any())->method('canCreateServiceWithName')->will($this->returnValue(true));
        $af1->expects($this->any())->method('createServiceWithName')->will($this->returnValue($service));

        $af2 = $this->getMock('Zend\ServiceManager\AbstractFactoryInterface');
        $af2->expects($this->any())->method('canCreateServiceWithName')->will($this->returnValue(false));
        $af2->expects($this->never())->method('createServiceWithName');

        $this->serviceManager->addAbstractFactory($af1);
        $this->serviceManager->addAbstractFactory($af2);

        $this->assertSame($service, $this->serviceManager->create('test'));
    }

    /**
     * @covers Zend\ServiceManager\ServiceManager::setAlias
     * @covers Zend\ServiceManager\ServiceManager::get
     * @covers Zend\ServiceManager\ServiceManager::retrieveFromPeeringManager
     */
    public function testCanGetAliasedServicesFromPeeringServiceManagers()
    {
        $service   = new \stdClass();
        $peeringSm = new ServiceManager();

        $peeringSm->setService('actual-service-name', $service);
        $this->serviceManager->addPeeringServiceManager($peeringSm);

        $this->serviceManager->setAlias('alias-name', 'actual-service-name');

        $this->assertSame($service, $this->serviceManager->get('alias-name'));
    }

    /**
     * @covers Zend\ServiceManager\ServiceManager::get
     */
    public function testDuplicateNewInstanceMultipleAbstractFactories()
    {
        $this->serviceManager->setAllowOverride(true);
        $this->serviceManager->setShareByDefault(false);
        $this->serviceManager->addAbstractFactory('ZendTest\ServiceManager\TestAsset\BarAbstractFactory');
        $this->serviceManager->addAbstractFactory('ZendTest\ServiceManager\TestAsset\FooAbstractFactory');
        $this->assertInstanceOf('ZendTest\ServiceManager\TestAsset\Bar', $this->serviceManager->get('bar'));
        $this->assertInstanceOf('ZendTest\ServiceManager\TestAsset\Bar', $this->serviceManager->get('bar'));
    }

    /**
     * @covers Zend\ServiceManager\ServiceManager::setService
     * @covers Zend\ServiceManager\ServiceManager::get
     * @covers Zend\ServiceManager\ServiceManager::retrieveFromPeeringManagerFirst
     * @covers Zend\ServiceManager\ServiceManager::setRetrieveFromPeeringManagerFirst
     * @covers Zend\ServiceManager\ServiceManager::addPeeringServiceManager
     */
    public function testRetrieveServiceFromPeeringServiceManagerIfretrieveFromPeeringManagerFirstSetToTrueAndServiceNamesAreSame()
    {
        $foo1 = "foo1";
        $boo1 = "boo1";
        $boo2 = "boo2";

        $this->serviceManager->setService($foo1, $boo1);
        $this->assertEquals($this->serviceManager->get($foo1), $boo1);

        $serviceManagerChild = new ServiceManager();
        $serviceManagerChild->setService($foo1, $boo2);
        $this->assertEquals($serviceManagerChild->get($foo1), $boo2);

        $this->assertFalse($this->serviceManager->retrieveFromPeeringManagerFirst());
        $this->serviceManager->setRetrieveFromPeeringManagerFirst(true);
        $this->assertTrue($this->serviceManager->retrieveFromPeeringManagerFirst());

        $this->serviceManager->addPeeringServiceManager($serviceManagerChild);

        $this->assertContains($serviceManagerChild, $this->readAttribute($this->serviceManager, 'peeringServiceManagers'));

        $this->assertEquals($serviceManagerChild->get($foo1), $boo2);
        $this->assertEquals($this->serviceManager->get($foo1), $boo2);
    }

    /**
     * @covers Zend\ServiceManager\ServiceManager::create
     * @covers Zend\ServiceManager\ServiceManager::createDelegatorFromFactory
     * @covers Zend\ServiceManager\ServiceManager::createDelegatorCallback
     * @covers Zend\ServiceManager\ServiceManager::addDelegator
     */
    public function testUsesDelegatorWhenAvailable()
    {
        $delegator = $this->getMock('Zend\\ServiceManager\\DelegatorFactoryInterface');

        $this->serviceManager->setService('foo-delegator', $delegator);
        $this->serviceManager->addDelegator('foo-service', 'foo-delegator');
        $this->serviceManager->setInvokableClass('foo-service', 'stdClass');

        $delegator
            ->expects($this->once())
            ->method('createDelegatorWithName')
            ->with(
                $this->serviceManager,
                'fooservice',
                'foo-service',
                $this->callback(function ($callback) {
                    if (!is_callable($callback)) {
                        return false;
                    }

                    $service = call_user_func($callback);

                    return $service instanceof \stdClass;
                })
            )
            ->will($this->returnValue($delegator));

        $this->assertSame($delegator, $this->serviceManager->create('foo-service'));
    }

    /**
     * @covers Zend\ServiceManager\ServiceManager::create
     * @covers Zend\ServiceManager\ServiceManager::createDelegatorFromFactory
     * @covers Zend\ServiceManager\ServiceManager::createDelegatorCallback
     * @covers Zend\ServiceManager\ServiceManager::addDelegator
     */
    public function testUsesMultipleDelegates()
    {
        $fooDelegator = new MockSelfReturningDelegatorFactory();
        $barDelegator = new MockSelfReturningDelegatorFactory();

        $this->serviceManager->setService('foo-delegate', $fooDelegator);
        $this->serviceManager->setService('bar-delegate', $barDelegator);
        $this->serviceManager->addDelegator('foo-service', 'foo-delegate');
        $this->serviceManager->addDelegator('foo-service', 'bar-delegate');
        $this->serviceManager->setInvokableClass('foo-service', 'stdClass');

        $this->assertSame($barDelegator, $this->serviceManager->create('foo-service'));
        $this->assertCount(1, $barDelegator->instances);
        $this->assertCount(1, $fooDelegator->instances);
        $this->assertInstanceOf('stdClass', array_shift($fooDelegator->instances));
        $this->assertSame($fooDelegator, array_shift($barDelegator->instances));
    }

    /**
<<<<<<< HEAD
     * @covers Zend\ServiceManager\ServiceManager::resolveAlias
     */
    public function testSetCircularAliasReferenceThrowsException()
    {
        $this->setExpectedException('Zend\ServiceManager\Exception\CircularReferenceException');

        // Only affects service managers that allow overwriting definitions
        $this->serviceManager->setAllowOverride(true);
        $this->serviceManager->setInvokableClass('foo-service', 'stdClass');
        $this->serviceManager->setAlias('foo-alias', 'foo-service');
        $this->serviceManager->setAlias('bar-alias', 'foo-alias');
        $this->serviceManager->setAlias('baz-alias', 'bar-alias');

        // This will now cause a cyclic reference and should throw an exception
        $this->serviceManager->setAlias('foo-alias', 'bar-alias');
    }

    /**
     * @covers Zend\ServiceManager\ServiceManager::checkForCircularAliasReference
     */
    public function testResolveCircularAliasReferenceThrowsException()
    {
        $this->setExpectedException('Zend\ServiceManager\Exception\CircularReferenceException');

        // simulate an inconsistent state of $servicemanager->aliases as it could be
        // caused by derived classes
        $cyclicAliases = array(
            'fooalias' => 'bazalias',
            'baralias' => 'fooalias',
            'bazalias' => 'baralias'
        );

        $reflection = new \ReflectionObject($this->serviceManager);
        $propertyReflection = $reflection->getProperty('aliases');
        $propertyReflection->setAccessible(true);
        $propertyReflection->setValue($this->serviceManager, $cyclicAliases);

        // This should throw the exception
        $this->serviceManager->get('baz-alias');
    }

    /**
     * @covers Zend\ServiceManager\ServiceManager::createDelegatorFromFactory
     */
    public function testDelegatorFactoryWhenNotRegisteredAsService()
    {
        $delegator = $this->getMock('Zend\\ServiceManager\\DelegatorFactoryInterface');

        $this->serviceManager->addDelegator('foo-service', $delegator);
        $this->serviceManager->setInvokableClass('foo-service', 'stdClass');

        $delegator
            ->expects($this->once())
            ->method('createDelegatorWithName')
            ->with(
                $this->serviceManager,
                'fooservice',
                'foo-service',
                $this->callback(function ($callback) {
                    if (!is_callable($callback)) {
                        return false;
                    }

                    $service = call_user_func($callback);

                    return $service instanceof \stdClass;
                })
            )
            ->will($this->returnValue($delegator));

        $this->assertSame($delegator, $this->serviceManager->create('foo-service'));
    }

    /**
     * @covers Zend\ServiceManager\ServiceManager::create
     * @covers Zend\ServiceManager\ServiceManager::createDelegatorFromFactory
     * @covers Zend\ServiceManager\ServiceManager::createDelegatorCallback
     * @covers Zend\ServiceManager\ServiceManager::addDelegator
     */
    public function testMultipleDelegatorFactoriesWhenNotRegisteredAsServices()
    {
        $fooDelegator = new MockSelfReturningDelegatorFactory();
        $barDelegator = new MockSelfReturningDelegatorFactory();

        $this->serviceManager->addDelegator('foo-service', $fooDelegator);
        $this->serviceManager->addDelegator('foo-service', $barDelegator);
        $this->serviceManager->setInvokableClass('foo-service', 'stdClass');

        $this->assertSame($barDelegator, $this->serviceManager->create('foo-service'));
        $this->assertCount(1, $barDelegator->instances);
        $this->assertCount(1, $fooDelegator->instances);
        $this->assertInstanceOf('stdClass', array_shift($fooDelegator->instances));
        $this->assertSame($fooDelegator, array_shift($barDelegator->instances));
    }

    public function testInvalidDelegatorFactoryThrowsException()
    {
        $delegatorFactory = new \stdClass;
        $this->serviceManager->addDelegator('foo-service', $delegatorFactory);

        try {
            $this->serviceManager->create('foo-service');
            $this->fail('Expected exception was not raised');
        }catch (Exception\ServiceNotCreatedException $expected) {
            $this->assertRegExp('/invalid factory/', $expected->getMessage());
            return;
        }
    }

    public function testInvalidDelegatorFactoryAmongMultipleOnesThrowsException()
    {
        $this->serviceManager->addDelegator('foo-service', new MockSelfReturningDelegatorFactory());
        $this->serviceManager->addDelegator('foo-service', new MockSelfReturningDelegatorFactory());
        $this->serviceManager->addDelegator('foo-service', 'stdClass');

        try {
            $this->serviceManager->create('foo-service');
            $this->fail('Expected exception was not raised');
        }catch (Exception\ServiceNotCreatedException $expected) {
            $this->assertRegExp('/invalid factory/', $expected->getMessage());
            return;
        }
    }

    public function testDelegatorFromCallback()
    {
        $realService = $this->getMock('stdClass', array(), array(), 'RealService');
        $delegator = $this->getMock('stdClass', array(), array(), 'Delegator');

        $delegatorFactoryCallback = function($serviceManager, $cName, $rName, $callback) use ($delegator) {
            $delegator->real = call_user_func($callback);
            return $delegator;
        };

        $this->serviceManager->setFactory('foo-service', function() use ($realService) { return $realService; } );
        $this->serviceManager->addDelegator('foo-service', $delegatorFactoryCallback);

        $service = $this->serviceManager->create('foo-service');

        $this->assertSame($delegator, $service);
        $this->assertSame($realService, $service->real);
=======
     * @dataProvider getServiceOfVariousTypes
     * @param $service
     */
    public function testAbstractFactoriesCanReturnAnyTypeButNull($service)
    {
        $abstractFactory = $this->getMock('Zend\ServiceManager\AbstractFactoryInterface');
        $abstractFactory
            ->expects($this->any())
            ->method('canCreateServiceWithName')
            ->with($this->serviceManager, 'something', 'something')
            ->will($this->returnValue(true));

        $abstractFactory
            ->expects($this->any())
            ->method('createServiceWithName')
            ->with($this->serviceManager, 'something', 'something')
            ->will($this->returnValue($service));

        $this->serviceManager->addAbstractFactory($abstractFactory);

        if ($service === null) {
            try {
                $this->serviceManager->get('something');
                $this->fail('ServiceManager::get() successfully returned null');
            } catch(\Exception $e) {
                $this->assertInstanceOf('Zend\ServiceManager\Exception\ServiceNotCreatedException', $e);
            }
        } else {
            $this->assertSame($service, $this->serviceManager->get('something'));
        }
    }

    /**
     * @dataProvider getServiceOfVariousTypes
     * @param $service
     */
    public function testFactoriesCanReturnAnyTypeButNull($service)
    {
        $factory = function () use ($service) {
            return $service;
        };
        $this->serviceManager->setFactory('something', $factory);

        if ($service === null) {
            try {
                $this->serviceManager->get('something');
                $this->fail('ServiceManager::get() successfully returned null');
            } catch(\Exception $e) {
                $this->assertInstanceOf('Zend\ServiceManager\Exception\ServiceNotCreatedException', $e);
            }
        } else {
            $this->assertSame($service, $this->serviceManager->get('something'));
        }
    }

    /**
     * @dataProvider getServiceOfVariousTypes
     * @param $service
     */
    public function testServicesCanBeOfAnyTypeButNull($service)
    {
        $this->serviceManager->setService('something', $service);

        if ($service === null) {
            try {
                $this->serviceManager->get('something');
                $this->fail('ServiceManager::get() successfully returned null');
            } catch(\Exception $e) {
                $this->assertInstanceOf('Zend\ServiceManager\Exception\ServiceNotFoundException', $e);
            }
        } else {
            $this->assertSame($service, $this->serviceManager->get('something'));
        }
    }

    public function getServiceOfVariousTypes()
    {
        return array(
            array(null),
            array('string'),
            array(1),
            array(1.2),
            array(array()),
            array(function () {}),
            array(false),
            array(new \stdClass()),
            array(tmpfile())
        );
>>>>>>> 363a7de9
    }
}<|MERGE_RESOLUTION|>--- conflicted
+++ resolved
@@ -813,7 +813,6 @@
     }
 
     /**
-<<<<<<< HEAD
      * @covers Zend\ServiceManager\ServiceManager::resolveAlias
      */
     public function testSetCircularAliasReferenceThrowsException()
@@ -955,7 +954,9 @@
 
         $this->assertSame($delegator, $service);
         $this->assertSame($realService, $service->real);
-=======
+    }
+
+    /**
      * @dataProvider getServiceOfVariousTypes
      * @param $service
      */
@@ -1044,6 +1045,5 @@
             array(new \stdClass()),
             array(tmpfile())
         );
->>>>>>> 363a7de9
     }
 }