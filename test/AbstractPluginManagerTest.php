--- conflicted
+++ resolved
@@ -26,11 +26,7 @@
 {
     use CommonServiceLocatorBehaviorsTrait;
 
-<<<<<<< HEAD
-    public static function createContainer(array $config = []): ServiceManager
-=======
-    public function createContainer(array $config = []): AbstractPluginManager
->>>>>>> ca24d9eb
+    public static function createContainer(array $config = []): AbstractPluginManager
     {
         self::$creationContext = new ServiceManager();
         return new TestAsset\LenientPluginManager(self::$creationContext, $config);
@@ -183,7 +179,7 @@
      */
     public function testGetRaisesExceptionWhenNoFactoryIsResolved(): void
     {
-        $pluginManager = $this->createContainer();
+        $pluginManager = self::createContainer();
         $this->expectException(ServiceNotFoundException::class);
         $this->expectExceptionMessage($pluginManager::class);
         $pluginManager->get('Some\Unknown\Service');
@@ -191,113 +187,6 @@
 
     /**
      * @group migration
-<<<<<<< HEAD
-     */
-    public function testCallingSetServiceLocatorSetsCreationContextWithDeprecationNotice(): void
-    {
-        set_error_handler(static function ($errno, $errstr): void {
-            self::assertEquals(E_USER_DEPRECATED, $errno);
-        }, E_USER_DEPRECATED);
-        $pluginManager = new TestAsset\LenientPluginManager();
-        restore_error_handler();
-
-        self::assertSame($pluginManager, $pluginManager->getCreationContext());
-        $serviceManager = new ServiceManager();
-
-        set_error_handler(static function ($errno, $errstr): void {
-            self::assertEquals(E_USER_DEPRECATED, $errno);
-        }, E_USER_DEPRECATED);
-        $pluginManager->setServiceLocator($serviceManager);
-        restore_error_handler();
-
-        self::assertSame($serviceManager, $pluginManager->getCreationContext());
-    }
-
-    /**
-     * @group migration
-     */
-    public function testPassingNoInitialConstructorArgumentSetsPluginManagerAsCreationContextWithDeprecationNotice(): void
-    {
-        set_error_handler(static function ($errno, $errstr): void {
-            self::assertEquals(E_USER_DEPRECATED, $errno);
-        }, E_USER_DEPRECATED);
-        $pluginManager = new TestAsset\LenientPluginManager();
-        restore_error_handler();
-
-        self::assertSame($pluginManager, $pluginManager->getCreationContext());
-    }
-
-    /**
-     * @group migration
-     */
-    public function testCanPassConfigInterfaceAsFirstConstructorArgumentWithDeprecationNotice(): void
-    {
-        $config = $this->createMock(ConfigInterface::class);
-        $config
-            ->expects(self::once())
-            ->method('toArray')
-            ->willReturn([]);
-
-        set_error_handler(static function ($errno, $errstr): void {
-            self::assertEquals(E_USER_DEPRECATED, $errno);
-        }, E_USER_DEPRECATED);
-        $pluginManager = new TestAsset\LenientPluginManager($config);
-        restore_error_handler();
-
-        self::assertSame($pluginManager, $pluginManager->getCreationContext());
-    }
-
-    public static function invalidConstructorArguments(): array
-    {
-        return [
-            'true'       => [true],
-            'false'      => [false],
-            'zero'       => [0],
-            'int'        => [1],
-            'zero-float' => [0.0],
-            'float'      => [1.1],
-            'string'     => ['invalid'],
-            'array'      => [['invokables' => []]],
-            'object'     => [(object) ['invokables' => []]],
-        ];
-    }
-
-    /**
-     * @group migration
-     * @dataProvider invalidConstructorArguments
-     */
-    public function testPassingNonContainerNonConfigNonNullFirstConstructorArgumentRaisesException(mixed $arg): void
-    {
-        $this->expectException(InvalidArgumentException::class);
-        new TestAsset\LenientPluginManager($arg);
-    }
-
-    /**
-     * @group migration
-     */
-    public function testPassingConfigInstanceAsFirstConstructorArgumentSkipsSecondArgumentWithDeprecationNotice(): void
-    {
-        $config = $this->createMock(ConfigInterface::class);
-        $config
-            ->expects(self::once())
-            ->method('toArray')
-            ->willReturn(['services' => [self::class => $this]]);
-
-        set_error_handler(static function (int $errno, string $_): bool { // phpcs:ignore
-            self::assertEquals(E_USER_DEPRECATED, $errno);
-
-            return true;
-        }, E_USER_DEPRECATED);
-        $pluginManager = new TestAsset\LenientPluginManager($config, ['services' => [self::class => []]]);
-        restore_error_handler();
-
-        self::assertSame($this, $pluginManager->get(self::class));
-    }
-
-    /**
-     * @group migration
-=======
->>>>>>> ca24d9eb
      * @group autoinvokable
      */
     public function testAutoInvokableServicesAreNotKnownBeforeRetrieval(): void
