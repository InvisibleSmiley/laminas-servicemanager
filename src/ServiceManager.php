<?php

declare(strict_types=1);

namespace Laminas\ServiceManager;

use Exception;
use Laminas\ServiceManager\Exception\ContainerModificationsNotAllowedException;
use Laminas\ServiceManager\Exception\CyclicAliasException;
use Laminas\ServiceManager\Exception\InvalidArgumentException;
use Laminas\ServiceManager\Exception\InvalidServiceException;
use Laminas\ServiceManager\Exception\ServiceNotCreatedException;
use Laminas\ServiceManager\Exception\ServiceNotFoundException;
use Laminas\ServiceManager\Factory\AbstractFactoryInterface;
use Laminas\ServiceManager\Factory\DelegatorFactoryInterface;
use Laminas\ServiceManager\Factory\FactoryInterface;
use Laminas\ServiceManager\Factory\InvokableFactory;
use Laminas\ServiceManager\Initializer\InitializerInterface;
use Laminas\ServiceManager\Proxy\LazyServiceFactory;
use Laminas\Stdlib\ArrayUtils;
use ProxyManager\Configuration as ProxyConfiguration;
use ProxyManager\Factory\LazyLoadingValueHolderFactory;
use ProxyManager\FileLocator\FileLocator;
use ProxyManager\GeneratorStrategy\EvaluatingGeneratorStrategy;
use ProxyManager\GeneratorStrategy\FileWriterGeneratorStrategy;
use Psr\Container\ContainerExceptionInterface;
use Psr\Container\ContainerInterface;

use function array_intersect;
use function array_key_exists;
use function array_keys;
use function array_merge;
use function class_exists;
use function in_array;
use function is_callable;
use function is_string;
use function spl_autoload_register;
use function spl_object_hash;
use function sprintf;

/**
 * Service Manager.
 *
 * Default implementation of the ServiceLocatorInterface, providing capabilities
 * for object creation via:
 *
 * - factories
 * - abstract factories
 * - delegator factories
 * - lazy service factories (generated proxies)
 * - initializers (interface injection)
 *
 * It also provides the ability to inject specific service instances and to
 * define aliases.
 *
 * @see ContainerInterface
 * @see DelegatorFactoryInterface
 * @see AbstractFactoryInterface
 * @see FactoryInterface
 *
 * @psalm-type AbstractFactoriesConfiguration = array<
 *      array-key,
<<<<<<< HEAD
 *      (class-string<Factory\AbstractFactoryInterface>|Factory\AbstractFactoryInterface)
 * >
=======
 *      class-string<AbstractFactoryInterface>|AbstractFactoryInterface
 * >
 * @psalm-type DelegatorCallable = callable(ContainerInterface,string,callable():mixed,array|null):mixed
>>>>>>> ca24d9eb
 * @psalm-type DelegatorsConfiguration = array<
 *      string,
 *      array<
 *          array-key,
<<<<<<< HEAD
 *          (class-string<Factory\DelegatorFactoryInterface>|Factory\DelegatorFactoryInterface)
 *          |callable(ContainerInterface,string,callable():object,array<mixed>|null):object
 *      >
 * >
 * @psalm-type FactoriesConfiguration = array<
 *      string,
 *      (class-string<Factory\FactoryInterface>|Factory\FactoryInterface)
 *      |callable(ContainerInterface,?string,?array<mixed>|null):object
 * >
 * @psalm-type InitializersConfiguration = array<
 *      array-key,
 *      (class-string<Initializer\InitializerInterface>|Initializer\InitializerInterface)
 *      |callable(ContainerInterface,object):void
=======
 *          class-string<DelegatorFactoryInterface>
 *          |class-string<object&DelegatorCallable>
 *          |DelegatorFactoryInterface
 *          |DelegatorCallable
 *      >
 * >
 * @psalm-type FactoryCallable = callable(ContainerInterface,string,array|null):mixed
 * @psalm-type FactoriesConfiguration = array<
 *      string,
 *      class-string<FactoryInterface>|class-string<object&FactoryCallable>|FactoryInterface|FactoryCallable
 * >
 * @psalm-type InitializerCallable = callable(ContainerInterface,mixed):void
 * @psalm-type InitializersConfiguration = array<
 *      array-key,
 *      class-string<InitializerInterface>|class-string<object&InitializerCallable>|InitializerInterface|InitializerCallable
>>>>>>> ca24d9eb
 * >
 * @psalm-type LazyServicesConfiguration = array{
 *      class_map?:array<string,class-string>,
 *      proxies_namespace?:non-empty-string,
 *      proxies_target_dir?:non-empty-string,
 *      write_proxy_files?:bool
 * }
 * @psalm-type ServiceManagerConfiguration = array{
 *     abstract_factories?: AbstractFactoriesConfiguration,
 *     aliases?: array<string,string>,
 *     delegators?: DelegatorsConfiguration,
 *     factories?: FactoriesConfiguration,
 *     initializers?: InitializersConfiguration,
<<<<<<< HEAD
 *     invokables?: array<string,string>,
 *     lazy_services?: LazyServicesConfiguration,
 *     services?: array<string,object|array>,
=======
 *     invokables?: array<string,class-string>,
 *     lazy_services?: LazyServicesConfiguration,
 *     services?: array<string,mixed>,
>>>>>>> ca24d9eb
 *     shared?:array<string,bool>,
 *     shared_by_default?: bool,
 *     ...
 * }
 *
 * @final Will be marked as final with v5.0.0
 */
class ServiceManager implements ServiceLocatorInterface
{
    /** @var AbstractFactoryInterface[] */
    protected array $abstractFactories = [];

    /**
     * A list of aliases
     *
     * Should map one alias to a service name, or another alias (aliases are recursively resolved)
     *
     * @var array<string,string>
     */
    protected array $aliases = [];

    /**
     * Whether or not changes may be made to this instance.
     */
    protected bool $allowOverride = false;

    protected ContainerInterface $creationContext;

<<<<<<< HEAD
    /**
     * @var string[][]|Factory\DelegatorFactoryInterface[][]
     * @psalm-var DelegatorsConfiguration
     */
    protected $delegators = [];
=======
    /** @var DelegatorsConfiguration */
    protected array $delegators = [];
>>>>>>> ca24d9eb

    /**
     * A list of factories (either as string name or callable)
     *
<<<<<<< HEAD
     * @var string[]|callable[]
     * @psalm-var FactoriesConfiguration
=======
     * @var FactoriesConfiguration
>>>>>>> ca24d9eb
     */
    protected array $factories = [];

<<<<<<< HEAD
    /**
     * @var Initializer\InitializerInterface[]|callable[]
     * @psalm-var InitializersConfiguration
     */
    protected $initializers = [];

    /**
     * @var array
     * @psalm-var LazyServicesConfiguration
     */
    protected $lazyServices = [];
=======
    /** @var list<InitializerInterface|InitializerCallable> */
    protected array $initializers = [];

    /** @var LazyServicesConfiguration */
    protected array $lazyServices = [];
>>>>>>> ca24d9eb

    private ?LazyServiceFactory $lazyServicesDelegator = null;

    /**
     * A list of already loaded services (this act as a local cache)
     *
     * @var array<string,mixed>
     */
    protected array $services = [];

    /**
     * Enable/disable shared instances by service name.
     *
     * Example configuration:
     *
     * 'shared' => [
     *     MyService::class => true, // will be shared, even if "sharedByDefault" is false
     *     MyOtherService::class => false // won't be shared, even if "sharedByDefault" is true
     * ]
     *
     * @var array<string,bool>
     */
    protected array $shared = [];

    /**
     * Should the services be shared by default?
     */
    protected bool $sharedByDefault = true;

    /**
     * Service manager was already configured?
     */
    protected bool $configured = false;

    /**
     * Cached abstract factories from string.
     *
     * @var array<class-string<AbstractFactoryInterface>,AbstractFactoryInterface>
     */
    private array $cachedAbstractFactories = [];

    /**
     * See {@see \Laminas\ServiceManager\ServiceManager::configure()} for details
     * on what $config accepts.
     *
     * @param ServiceManagerConfiguration $config
     */
    public function __construct(
        array $config = [],
        ContainerInterface|null $creationContext = null
    ) {
        $this->creationContext = $creationContext ?? $this;
        $this->configure($config);
    }

    /** {@inheritDoc} */
    public function get(string $id): mixed
    {
        // We start by checking if we have cached the requested service;
        // this is the fastest method.
        if (isset($this->services[$id])) {
            return $this->services[$id];
        }

        // Determine if the service should be shared.
        $sharedService = $this->shared[$id] ?? $this->sharedByDefault;

        // We achieve better performance if we can let all alias
        // considerations out.
        if (! $this->aliases) {
            /** @psalm-suppress MixedAssignment Yes indeed, service managers can return mixed. */
            $service = $this->doCreate($id);

            // Cache the service for later, if it is supposed to be shared.
            if ($sharedService) {
                $this->services[$id] = $service;
            }
            return $service;
        }

        // We now deal with requests which may be aliases.
        $resolvedName = $this->aliases[$id] ?? $id;

        // Update shared service information as we checked if the alias was shared before.
        if ($resolvedName !== $id) {
            $sharedService = $this->shared[$resolvedName] ?? $sharedService;
        }

        // The following is only true if the requested service is a shared alias.
        $sharedAlias = $sharedService && isset($this->services[$resolvedName]);

        // If the alias is configured as a shared service, we are done.
        if ($sharedAlias) {
            $this->services[$id] = $this->services[$resolvedName];
            return $this->services[$resolvedName];
        }

        // At this point, we have to create the object.
        // We use the resolved name for that.
        /** @psalm-suppress MixedAssignment Yes indeed, service managers can return mixed. */
        $service = $this->doCreate($resolvedName);

        // Cache the object for later, if it is supposed to be shared.
        if ($sharedService) {
            $this->services[$resolvedName] = $service;
            $this->services[$id]           = $service;
        }

        return $service;
    }

    /** {@inheritDoc} */
    public function build(string $name, ?array $options = null): mixed
    {
        // We never cache when using "build".
        $name = $this->aliases[$name] ?? $name;
        /** @psalm-suppress MixedReturnStatement Yes indeed, service managers can return mixed. */
        return $this->doCreate($name, $options);
    }

    /**
     * {@inheritDoc}
     *
     * @param string|class-string $name
     * @return bool
     */
    public function has(string $id): bool
    {
        // Check static services and factories first to speedup the most common requests.
        return $this->staticServiceOrFactoryCanCreate($id) || $this->abstractFactoryCanCreate($id);
    }

    /**
     * Indicate whether or not the instance is immutable.
     */
    public function setAllowOverride(bool $flag): void
    {
        $this->allowOverride = $flag;
    }

    /**
     * Retrieve the flag indicating immutability status.
     */
    public function getAllowOverride(): bool
    {
        return $this->allowOverride;
    }

    /**
     * @param ServiceManagerConfiguration $config
     * @throws ContainerModificationsNotAllowedException If the allow override flag has been toggled off, and a
     *                                                   service instanceexists for a given service.
     * @throws InvalidServiceException If an instance passed in the `services` configuration is invalid for the
     *                                 plugin manager.
     * @throws CyclicAliasException If the configuration contains aliases targeting themselves.
     */
    public function configure(array $config): static
    {
        // This is a bulk update/initial configuration,
        // so we check all definitions up front.
        $this->validateServiceNames($config);

        if (isset($config['services'])) {
            $this->services = $config['services'] + $this->services;
        }

        if (isset($config['invokables']) && $config['invokables'] !== []) {
            $newAliases = $this->createAliasesAndFactoriesForInvokables($config['invokables']);
            // override existing aliases with those created by invokables to ensure
            // that they are still present after merging aliases later on
            $config['aliases'] = $newAliases + ($config['aliases'] ?? []);
        }

        if (isset($config['factories'])) {
            $this->factories = $config['factories'] + $this->factories;
        }

        if (isset($config['delegators'])) {
            $this->mergeDelegators($config['delegators']);
        }

        if (isset($config['shared'])) {
            $this->shared = $config['shared'] + $this->shared;
        }

        if (! empty($config['aliases'])) {
            $this->aliases = $config['aliases'] + $this->aliases;
            $this->mapAliasesToTargets();
        } elseif (! $this->configured && ! empty($this->aliases)) {
            $this->mapAliasesToTargets();
        }

        if (isset($config['shared_by_default'])) {
            $this->sharedByDefault = $config['shared_by_default'];
        }

        // If lazy service configuration was provided, reset the lazy services
        // delegator factory.
        if (isset($config['lazy_services']) && $config['lazy_services'] !== []) {
            /** @psalm-suppress MixedPropertyTypeCoercion */
            $this->lazyServices          = ArrayUtils::merge($this->lazyServices, $config['lazy_services']);
            $this->lazyServicesDelegator = null;
        }

        // For abstract factories and initializers, we always directly
        // instantiate them to avoid checks during service construction.
        if (isset($config['abstract_factories'])) {
            $abstractFactories = $config['abstract_factories'];
            // $key not needed, but foreach is faster than foreach + array_values.
            foreach ($abstractFactories as $key => $abstractFactory) {
                $this->resolveAbstractFactoryInstance($abstractFactory);
            }
        }

        if (isset($config['initializers'])) {
            $this->resolveInitializers($config['initializers']);
        }

        $this->configured = true;

        return $this;
    }

    /**
     * Add an alias.
     *
     * @throws ContainerModificationsNotAllowedException If $alias already
     *     exists as a service and overrides are disallowed.
     */
    public function setAlias(string $alias, string $target): void
    {
        if (isset($this->services[$alias]) && ! $this->allowOverride) {
            throw ContainerModificationsNotAllowedException::fromExistingService($alias);
        }

        $this->mapAliasToTarget($alias, $target);
    }

    /**
     * Add an invokable class mapping.
     *
     * @param string $name Service name
     * @param null|string $class Class to which to map; if omitted, $name is
     *     assumed.
     * @throws ContainerModificationsNotAllowedException If $name already
     *     exists as a service and overrides are disallowed.
     */
    public function setInvokableClass(string $name, ?string $class = null): void
    {
        if (isset($this->services[$name]) && ! $this->allowOverride) {
            throw ContainerModificationsNotAllowedException::fromExistingService($name);
        }

        $this->createAliasesAndFactoriesForInvokables([$name => $class ?? $name]);
    }

    /**
     * Specify a factory for a given service name.
     *
     * @param string $name Service name
     * @param string|callable|FactoryInterface $factory  Factory to which to map.
     * @phpcs:disable Generic.Files.LineLength.TooLong
     * @psalm-param class-string<FactoryInterface>|class-string<object&FactoryCallable>|FactoryCallable|FactoryInterface $factory
     * @phpcs:enable Generic.Files.LineLength.TooLong
     * @throws ContainerModificationsNotAllowedException If $name already
     *     exists as a service and overrides are disallowed.
     */
    public function setFactory(string $name, string|callable|FactoryInterface $factory): void
    {
        if (isset($this->services[$name]) && ! $this->allowOverride) {
            throw ContainerModificationsNotAllowedException::fromExistingService($name);
        }

        $this->factories[$name] = $factory;
    }

    /**
     * Create a lazy service mapping to a class.
     *
     * @param string|class-string $name Service name to map
     * @param null|class-string $class Class to which to map; if not provided, $name
     *     will be used for the mapping.
     */
    public function mapLazyService(string $name, ?string $class = null): void
    {
        $targetClassName = $class ?? $name;
        if (! class_exists($targetClassName)) {
            $message = sprintf('Provided service name "%s" must be a `class-string`.', $name);
            if ($class !== null) {
                $message = sprintf(
                    'Provided service name "%s" must target to a `class-string`. "%s" provided.',
                    $name,
                    $class,
                );
            }

            throw new InvalidArgumentException($message);
        }

        $this->configure(['lazy_services' => ['class_map' => [$name => $targetClassName]]]);
    }

    /**
     * Add an abstract factory for resolving services.
     *
     * @param string|AbstractFactoryInterface $factory Abstract factory
     *     instance or class name.
     * @psalm-param class-string<AbstractFactoryInterface>|AbstractFactoryInterface $factory
     */
    public function addAbstractFactory(string|AbstractFactoryInterface $factory): void
    {
        $this->resolveAbstractFactoryInstance($factory);
    }

    /**
     * Add a delegator for a given service.
     *
     * @param string $name Service name
     * @param string|callable|DelegatorFactoryInterface $factory Delegator
     *     factory to assign.
     * @phpcs:disable Generic.Files.LineLength.TooLong
     * @psalm-param class-string<DelegatorFactoryInterface>|class-string<object&DelegatorCallable>|DelegatorCallable|DelegatorFactoryInterface $factory
     * @phpcs:enable Generic.Files.LineLength.TooLong
     */
    public function addDelegator(string $name, string|callable|DelegatorFactoryInterface $factory): void
    {
        $this->configure(['delegators' => [$name => [$factory]]]);
    }

    /**
     * Add an initializer.
     *
     * @phpcs:disable Generic.Files.LineLength.TooLong
     * @psalm-param class-string<InitializerInterface>|class-string<object&InitializerCallable>|InitializerCallable|InitializerInterface $initializer
     * @phpcs:enable Generic.Files.LineLength.TooLong
     */
    public function addInitializer(string|callable|InitializerInterface $initializer): void
    {
        $this->configure(['initializers' => [$initializer]]);
    }

    /**
     * Map a service.
     *
     * @param string $name Service name
     * @throws ContainerModificationsNotAllowedException If $name already
     *     exists as a service and overrides are disallowed.
     */
    public function setService(string $name, mixed $service): void
    {
        if (isset($this->services[$name]) && ! $this->allowOverride) {
            throw ContainerModificationsNotAllowedException::fromExistingService($name);
        }
        $this->services[$name] = $service;
    }

    /**
     * Add a service sharing rule.
     *
     * @param string $name Service name
     * @param bool $flag Whether or not the service should be shared.
     * @throws ContainerModificationsNotAllowedException If $name already
     *     exists as a service and overrides are disallowed.
     */
    public function setShared(string $name, bool $flag): void
    {
        if (isset($this->services[$name]) && ! $this->allowOverride) {
            throw ContainerModificationsNotAllowedException::fromExistingService($name);
        }

        $this->shared[$name] = $flag;
    }

    /**
     * Instantiate initializers for to avoid checks during service construction.
     *
<<<<<<< HEAD
     * @psalm-param InitializersConfiguration $initializers
=======
     * @param InitializersConfiguration $initializers
>>>>>>> ca24d9eb
     */
    private function resolveInitializers(array $initializers): void
    {
        $resolved = [];
        foreach ($initializers as $initializer) {
            if (is_string($initializer) && class_exists($initializer)) {
                /**
                 * @psalm-suppress MixedMethodCall We are calling an unknown initializer.
                 *                                 We have to trust that the class is instantiable.
                 */
                $initializer = new $initializer();
            }

            if (is_callable($initializer)) {
                /** @psalm-var InitializerCallable $initializer */
                $resolved[] = $initializer;
                continue;
            }

            throw InvalidArgumentException::fromInvalidInitializer($initializer);
        }

        $this->initializers = array_merge($this->initializers, $resolved);
    }

    /**
     * Get a factory for the given service name
     *
     * @return FactoryCallable|FactoryInterface
     * @throws ServiceNotFoundException In case that the service creation strategy based on factories
     *                                  did not find any capable factory.
     */
    private function getFactory(string $name): callable|FactoryInterface
    {
        $factory = $this->factories[$name] ?? null;

        $lazyLoaded = false;
        if (is_string($factory) && class_exists($factory)) {
            /** @psalm-suppress MixedMethodCall We have to trust that the factory is instantiable. */
            $factory    = new $factory();
            $lazyLoaded = true;
        }

        if (is_callable($factory)) {
            /** @psalm-var FactoryCallable $factory */
            if ($lazyLoaded) {
                $this->factories[$name] = $factory;
            }

            return $factory;
        }

        // Check abstract factories
        foreach ($this->abstractFactories as $abstractFactory) {
            if ($abstractFactory->canCreate($this->creationContext, $name)) {
                return $abstractFactory;
            }
        }

        throw new ServiceNotFoundException(sprintf(
            'Unable to resolve service "%s" to a factory; are you certain you provided it during configuration?',
            $name
        ));
    }

    private function createDelegatorFromName(string $name, ?array $options = null): mixed
    {
        $creationCallback = function () use ($name, $options) {
            // Code is inlined for performance reason, instead of abstracting the creation
            $factory = $this->getFactory($name);
            return $factory($this->creationContext, $name, $options);
        };

        $initialCreationContext = $this->creationContext;

        $resolvedDelegators = [];
        foreach ($this->delegators[$name] as $index => $delegatorFactory) {
            /** @psalm-suppress ArgumentTypeCoercion https://github.com/vimeo/psalm/issues/9680 */
            $delegatorFactory                = $this->resolveDelegatorFactory($delegatorFactory);
            $this->delegators[$name][$index] = $delegatorFactory;
            $creationCallback                =
                static fn(): mixed => $delegatorFactory($initialCreationContext, $name, $creationCallback, $options);
        }

        $this->delegators[$name] = $resolvedDelegators;

        return $creationCallback();
    }

    /**
     * Create a new instance with an already resolved name
     *
     * This is a highly performance sensitive method, do not modify if you have not benchmarked it carefully
     *
     * @throws ServiceNotFoundException If unable to resolve the service.
     * @throws ServiceNotCreatedException If an exception is raised when creating a service.
     * @throws ContainerExceptionInterface If any other error occurs.
     */
    private function doCreate(string $resolvedName, ?array $options = null): mixed
    {
        try {
            if (! isset($this->delegators[$resolvedName])) {
                // Let's create the service by fetching the factory
                $factory = $this->getFactory($resolvedName);
                /** @psalm-suppress MixedAssignment Yes indeed, service managers can return mixed. */
                $service = $factory($this->creationContext, $resolvedName, $options);
            } else {
                /** @psalm-suppress MixedAssignment Yes indeed, service managers can return mixed. */
                $service = $this->createDelegatorFromName($resolvedName, $options);
            }
        } catch (ContainerExceptionInterface $exception) {
            throw $exception;
        } catch (Exception $exception) {
            throw new ServiceNotCreatedException(sprintf(
                'Service with name "%s" could not be created. Reason: %s',
                $resolvedName,
                $exception->getMessage()
            ), (int) $exception->getCode(), $exception);
        }

        foreach ($this->initializers as $initializer) {
            $initializer($this->creationContext, $service);
        }

        return $service;
    }

    /**
     * Create the lazy services delegator factory.
     *
     * Creates the lazy services delegator factory based on the lazy_services
     * configuration present.
     *
     * @throws ServiceNotCreatedException When the lazy service class_map configuration is missing.
     */
    private function createLazyServiceDelegatorFactory(): LazyServiceFactory
    {
        if ($this->lazyServicesDelegator) {
            return $this->lazyServicesDelegator;
        }

        if (! isset($this->lazyServices['class_map'])) {
            throw new ServiceNotCreatedException('Missing "class_map" config key in "lazy_services"');
        }

        $factoryConfig = new ProxyConfiguration();

        if (isset($this->lazyServices['proxies_namespace'])) {
            $factoryConfig->setProxiesNamespace($this->lazyServices['proxies_namespace']);
        }

        if (isset($this->lazyServices['proxies_target_dir'])) {
            $factoryConfig->setProxiesTargetDir($this->lazyServices['proxies_target_dir']);
        }

        if (! isset($this->lazyServices['write_proxy_files']) || ! $this->lazyServices['write_proxy_files']) {
            $factoryConfig->setGeneratorStrategy(new EvaluatingGeneratorStrategy());
        } else {
            $factoryConfig->setGeneratorStrategy(new FileWriterGeneratorStrategy(
                new FileLocator($factoryConfig->getProxiesTargetDir())
            ));
        }

        spl_autoload_register($factoryConfig->getProxyAutoloader());

        $this->lazyServicesDelegator = new LazyServiceFactory(
            new LazyLoadingValueHolderFactory($factoryConfig),
            $this->lazyServices['class_map']
        );

        return $this->lazyServicesDelegator;
    }

    /**
     * Merge delegators avoiding multiple same delegators for the same service.
     * It works with strings and class instances.
     * It's not possible to de-duple anonymous functions
     *
<<<<<<< HEAD
     * @psalm-param DelegatorsConfiguration $config
     * @psalm-return DelegatorsConfiguration
=======
     * @param DelegatorsConfiguration $config
     * @return DelegatorsConfiguration
>>>>>>> ca24d9eb
     */
    private function mergeDelegators(array $config): array
    {
        foreach ($config as $key => $delegators) {
            if (! array_key_exists($key, $this->delegators)) {
                $this->delegators[$key] = $delegators;
                continue;
            }

            foreach ($delegators as $delegator) {
                if (! in_array($delegator, $this->delegators[$key], true)) {
                    $this->delegators[$key][] = $delegator;
                }
            }
        }

        return $this->delegators;
    }

    /**
     * Create aliases and factories for invokable classes.
     *
     * If an invokable service name does not match the class it maps to, this
     * creates an alias to the class (which will later be mapped as an
     * invokable factory). The newly created aliases will be returned as an array.
     *
     * @param array<string,string> $invokables
     * @return array<string,string>
     */
    private function createAliasesAndFactoriesForInvokables(array $invokables): array
    {
        $newAliases = [];

        foreach ($invokables as $name => $class) {
            $this->factories[$class] = InvokableFactory::class;
            if ($name !== $class) {
                $this->aliases[$name] = $class;
                $newAliases[$name]    = $class;
            }
        }

        return $newAliases;
    }

    /**
     * Determine if a service for any name provided by a service
     * manager configuration(services, aliases, factories, ...)
     * already exists, and if it exists, determine if is it allowed
     * to get overriden.
     *
     * Validation in the context of this class means, that for
     * a given service name we do not have a service instance
     * in the cache OR override is explicitly allowed.
     *
<<<<<<< HEAD
     * @psalm-param ServiceManagerConfiguration $config
=======
     * @param ServiceManagerConfiguration $config
>>>>>>> ca24d9eb
     * @throws ContainerModificationsNotAllowedException If any
     *     service key is invalid.
     */
    private function validateServiceNames(array $config): void
    {
        if ($this->allowOverride || ! $this->configured) {
            return;
        }

        if (isset($config['services'])) {
            foreach (array_keys($config['services']) as $service) {
                if (isset($this->services[$service])) {
                    throw ContainerModificationsNotAllowedException::fromExistingService($service);
                }
            }
        }

        if (isset($config['aliases'])) {
            foreach (array_keys($config['aliases']) as $service) {
                if (isset($this->services[$service])) {
                    throw ContainerModificationsNotAllowedException::fromExistingService($service);
                }
            }
        }

        if (isset($config['invokables'])) {
            foreach (array_keys($config['invokables']) as $service) {
                if (isset($this->services[$service])) {
                    throw ContainerModificationsNotAllowedException::fromExistingService($service);
                }
            }
        }

        if (isset($config['factories'])) {
            foreach (array_keys($config['factories']) as $service) {
                if (isset($this->services[$service])) {
                    throw ContainerModificationsNotAllowedException::fromExistingService($service);
                }
            }
        }

        if (isset($config['delegators'])) {
            foreach (array_keys($config['delegators']) as $service) {
                if (isset($this->services[$service])) {
                    throw ContainerModificationsNotAllowedException::fromExistingService($service);
                }
            }
        }

        if (isset($config['shared'])) {
            foreach (array_keys($config['shared']) as $service) {
                if (isset($this->services[$service])) {
                    throw ContainerModificationsNotAllowedException::fromExistingService($service);
                }
            }
        }

        if (isset($config['lazy_services']['class_map'])) {
            foreach (array_keys($config['lazy_services']['class_map']) as $service) {
                if (isset($this->services[$service])) {
                    throw ContainerModificationsNotAllowedException::fromExistingService($service);
                }
            }
        }
    }

    /**
     * Assuming that the alias name is valid (see above) resolve/add it.
     *
     * This is done differently from bulk mapping aliases for performance reasons, as the
     * algorithms for mapping a single item efficiently are different from those of mapping
     * many.
     */
    private function mapAliasToTarget(string $alias, string $target): void
    {
        // $target is either an alias or something else
        // if it is an alias, resolve it
        $this->aliases[$alias] = $this->aliases[$target] ?? $target;

        // a self-referencing alias indicates a cycle
        if ($alias === $this->aliases[$alias]) {
            throw CyclicAliasException::fromCyclicAlias($alias, $this->aliases);
        }

        // finally we have to check if existing incomplete alias definitions
        // exist which can get resolved by the new alias
        if (in_array($alias, $this->aliases)) {
            $r = array_intersect($this->aliases, [$alias]);
            // found some, resolve them
            foreach ($r as $name => $service) {
                $this->aliases[$name] = $target;
            }
        }
    }

    /**
     * Assuming that all provided alias keys are valid resolve them.
     *
     * This function maps $this->aliases in place.
     *
     * This algorithm is an adaptated version of Tarjans Strongly
     * Connected Components. Instead of returning the strongly
     * connected components (i.e. cycles in our case), we throw.
     * If nodes are not strongly connected (i.e. resolvable in
     * our case), they get resolved.
     *
     * This algorithm is fast for mass updates through configure().
     * It is not appropriate if just a single alias is added.
     *
     * @see mapAliasToTarget above
     */
    private function mapAliasesToTargets(): void
    {
        $tagged = [];
        foreach ($this->aliases as $alias => $target) {
            if (isset($tagged[$alias])) {
                continue;
            }

            $tCursor = $this->aliases[$alias];
            $aCursor = $alias;
            if ($aCursor === $tCursor) {
                throw CyclicAliasException::fromCyclicAlias($alias, $this->aliases);
            }
            if (! isset($this->aliases[$tCursor])) {
                continue;
            }

            $stack = [];

            while (isset($this->aliases[$tCursor])) {
                $stack[] = $aCursor;
                if ($aCursor === $this->aliases[$tCursor]) {
                    throw CyclicAliasException::fromCyclicAlias($alias, $this->aliases);
                }
                $aCursor = $tCursor;
                $tCursor = $this->aliases[$tCursor];
            }

            $tagged[$aCursor] = true;

            foreach ($stack as $alias) {
                if ($alias === $tCursor) {
                    throw CyclicAliasException::fromCyclicAlias($alias, $this->aliases);
                }
                $this->aliases[$alias] = $tCursor;
                $tagged[$alias]        = true;
            }
        }
    }

    /**
     * Instantiate abstract factories in order to avoid checks during service construction.
     *
     * @param class-string<AbstractFactoryInterface>|AbstractFactoryInterface $abstractFactory
     */
    private function resolveAbstractFactoryInstance(string|AbstractFactoryInterface $abstractFactory): void
    {
        if (is_string($abstractFactory)) {
            // Cached string factory name
            if (! isset($this->cachedAbstractFactories[$abstractFactory])) {
                $this->cachedAbstractFactories[$abstractFactory] = new $abstractFactory();
            }

            $abstractFactory = $this->cachedAbstractFactories[$abstractFactory];
        }

        $abstractFactoryObjHash                           = spl_object_hash($abstractFactory);
        $this->abstractFactories[$abstractFactoryObjHash] = $abstractFactory;
    }

    /**
     * Check if a static service or factory exists for the given name.
     */
    private function staticServiceOrFactoryCanCreate(string $name): bool
    {
        if (isset($this->services[$name]) || isset($this->factories[$name])) {
            return true;
        }

        $resolvedName = $this->aliases[$name] ?? $name;
        if ($resolvedName !== $name) {
            return $this->staticServiceOrFactoryCanCreate($resolvedName);
        }

        return false;
    }

    /**
     * Check if an abstract factory exists that can create a service for the given name.
     */
    private function abstractFactoryCanCreate(string $name): bool
    {
        foreach ($this->abstractFactories as $abstractFactory) {
            if ($abstractFactory->canCreate($this->creationContext, $name)) {
                return true;
            }
        }

        $resolvedName = $this->aliases[$name] ?? $name;
        if ($resolvedName !== $name) {
            return $this->abstractFactoryCanCreate($resolvedName);
        }

        return false;
    }

    /**
     * @param class-string<DelegatorFactoryInterface>|DelegatorCallable|DelegatorFactoryInterface $delegatorFactory
     * @return DelegatorCallable
     */
    private function resolveDelegatorFactory(DelegatorFactoryInterface|string|callable $delegatorFactory): callable
    {
        if ($delegatorFactory === LazyServiceFactory::class) {
            return $this->createLazyServiceDelegatorFactory();
        }

        if (is_callable($delegatorFactory)) {
            return $delegatorFactory;
        }

        if (is_string($delegatorFactory)) {
            $delegatorFactory = new $delegatorFactory();
        }

        return $delegatorFactory;
    }
}<|MERGE_RESOLUTION|>--- conflicted
+++ resolved
@@ -60,33 +60,13 @@
  *
  * @psalm-type AbstractFactoriesConfiguration = array<
  *      array-key,
-<<<<<<< HEAD
- *      (class-string<Factory\AbstractFactoryInterface>|Factory\AbstractFactoryInterface)
- * >
-=======
  *      class-string<AbstractFactoryInterface>|AbstractFactoryInterface
  * >
  * @psalm-type DelegatorCallable = callable(ContainerInterface,string,callable():mixed,array|null):mixed
->>>>>>> ca24d9eb
  * @psalm-type DelegatorsConfiguration = array<
  *      string,
  *      array<
  *          array-key,
-<<<<<<< HEAD
- *          (class-string<Factory\DelegatorFactoryInterface>|Factory\DelegatorFactoryInterface)
- *          |callable(ContainerInterface,string,callable():object,array<mixed>|null):object
- *      >
- * >
- * @psalm-type FactoriesConfiguration = array<
- *      string,
- *      (class-string<Factory\FactoryInterface>|Factory\FactoryInterface)
- *      |callable(ContainerInterface,?string,?array<mixed>|null):object
- * >
- * @psalm-type InitializersConfiguration = array<
- *      array-key,
- *      (class-string<Initializer\InitializerInterface>|Initializer\InitializerInterface)
- *      |callable(ContainerInterface,object):void
-=======
  *          class-string<DelegatorFactoryInterface>
  *          |class-string<object&DelegatorCallable>
  *          |DelegatorFactoryInterface
@@ -102,7 +82,6 @@
  * @psalm-type InitializersConfiguration = array<
  *      array-key,
  *      class-string<InitializerInterface>|class-string<object&InitializerCallable>|InitializerInterface|InitializerCallable
->>>>>>> ca24d9eb
  * >
  * @psalm-type LazyServicesConfiguration = array{
  *      class_map?:array<string,class-string>,
@@ -116,15 +95,9 @@
  *     delegators?: DelegatorsConfiguration,
  *     factories?: FactoriesConfiguration,
  *     initializers?: InitializersConfiguration,
-<<<<<<< HEAD
- *     invokables?: array<string,string>,
- *     lazy_services?: LazyServicesConfiguration,
- *     services?: array<string,object|array>,
-=======
  *     invokables?: array<string,class-string>,
  *     lazy_services?: LazyServicesConfiguration,
  *     services?: array<string,mixed>,
->>>>>>> ca24d9eb
  *     shared?:array<string,bool>,
  *     shared_by_default?: bool,
  *     ...
@@ -153,48 +126,21 @@
 
     protected ContainerInterface $creationContext;
 
-<<<<<<< HEAD
-    /**
-     * @var string[][]|Factory\DelegatorFactoryInterface[][]
-     * @psalm-var DelegatorsConfiguration
-     */
-    protected $delegators = [];
-=======
     /** @var DelegatorsConfiguration */
     protected array $delegators = [];
->>>>>>> ca24d9eb
 
     /**
      * A list of factories (either as string name or callable)
      *
-<<<<<<< HEAD
-     * @var string[]|callable[]
-     * @psalm-var FactoriesConfiguration
-=======
      * @var FactoriesConfiguration
->>>>>>> ca24d9eb
      */
     protected array $factories = [];
 
-<<<<<<< HEAD
-    /**
-     * @var Initializer\InitializerInterface[]|callable[]
-     * @psalm-var InitializersConfiguration
-     */
-    protected $initializers = [];
-
-    /**
-     * @var array
-     * @psalm-var LazyServicesConfiguration
-     */
-    protected $lazyServices = [];
-=======
     /** @var list<InitializerInterface|InitializerCallable> */
     protected array $initializers = [];
 
     /** @var LazyServicesConfiguration */
     protected array $lazyServices = [];
->>>>>>> ca24d9eb
 
     private ?LazyServiceFactory $lazyServicesDelegator = null;
 
@@ -571,11 +517,7 @@
     /**
      * Instantiate initializers for to avoid checks during service construction.
      *
-<<<<<<< HEAD
-     * @psalm-param InitializersConfiguration $initializers
-=======
      * @param InitializersConfiguration $initializers
->>>>>>> ca24d9eb
      */
     private function resolveInitializers(array $initializers): void
     {
@@ -754,13 +696,8 @@
      * It works with strings and class instances.
      * It's not possible to de-duple anonymous functions
      *
-<<<<<<< HEAD
-     * @psalm-param DelegatorsConfiguration $config
-     * @psalm-return DelegatorsConfiguration
-=======
      * @param DelegatorsConfiguration $config
      * @return DelegatorsConfiguration
->>>>>>> ca24d9eb
      */
     private function mergeDelegators(array $config): array
     {
@@ -815,11 +752,7 @@
      * a given service name we do not have a service instance
      * in the cache OR override is explicitly allowed.
      *
-<<<<<<< HEAD
-     * @psalm-param ServiceManagerConfiguration $config
-=======
      * @param ServiceManagerConfiguration $config
->>>>>>> ca24d9eb
      * @throws ContainerModificationsNotAllowedException If any
      *     service key is invalid.
      */
