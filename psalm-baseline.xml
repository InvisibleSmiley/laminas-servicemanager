<?xml version="1.0" encoding="UTF-8"?>
<<<<<<< HEAD
<files psalm-version="5.9.0@8b9ad1eb9e8b7d3101f949291da2b9f7767cd163">
=======
<files psalm-version="5.10.0@a5effd2d2dddd1a7ea7a0f6a051ce63ff979e356">
>>>>>>> ca24d9eb
  <file src="src/AbstractFactory/ConfigAbstractFactory.php">
    <InvalidStringClass>
      <code>new $requestedName(...$arguments)</code>
    </InvalidStringClass>
    <MixedArgument>
      <code>$serviceDependencies</code>
      <code>$serviceDependencies</code>
    </MixedArgument>
    <MixedArrayAccess>
      <code>$config[self::class]</code>
    </MixedArrayAccess>
    <MixedAssignment>
      <code>$config</code>
      <code>$dependencies</code>
    </MixedAssignment>
  </file>
  <file src="src/AbstractFactory/ReflectionBasedAbstractFactory.php">
    <ArgumentTypeCoercion>
      <code>$requestedName</code>
    </ArgumentTypeCoercion>
<<<<<<< HEAD
    <LessSpecificReturnStatement>
      <code>new $requestedName()</code>
      <code>new $requestedName()</code>
      <code>new $requestedName(...$parameters)</code>
    </LessSpecificReturnStatement>
    <MissingClosureReturnType>
      <code>function (ReflectionParameter $parameter) use ($container, $requestedName) {</code>
    </MissingClosureReturnType>
    <MissingParamType>
      <code>$requestedName</code>
    </MissingParamType>
    <MixedArgument>
      <code>$requestedName</code>
      <code>$requestedName</code>
      <code>$requestedName</code>
    </MixedArgument>
    <MixedMethodCall>
      <code>new $requestedName()</code>
      <code>new $requestedName()</code>
      <code>new $requestedName(...$parameters)</code>
    </MixedMethodCall>
    <MoreSpecificReturnType>
      <code>DispatchableInterface</code>
    </MoreSpecificReturnType>
    <PossiblyNullArgument>
      <code>$type</code>
    </PossiblyNullArgument>
    <RedundantCondition>
      <code>is_string($type)</code>
    </RedundantCondition>
    <UndefinedDocblockClass>
      <code>DispatchableInterface</code>
    </UndefinedDocblockClass>
  </file>
  <file src="src/AbstractPluginManager.php">
    <ArgumentTypeCoercion>
      <code>$config</code>
      <code>$config</code>
    </ArgumentTypeCoercion>
    <DeprecatedInterface>
      <code>null|ConfigInterface|ContainerInterface</code>
    </DeprecatedInterface>
    <ImplementedParamTypeMismatch>
      <code>$service</code>
    </ImplementedParamTypeMismatch>
    <MissingReturnType>
      <code>setService</code>
    </MissingReturnType>
    <MixedArgumentTypeCoercion>
      <code>$service</code>
    </MixedArgumentTypeCoercion>
    <ParamNameMismatch>
      <code>$name</code>
    </ParamNameMismatch>
    <RedundantConditionGivenDocblockType>
      <code>is_object($configInstanceOrParentLocator)</code>
    </RedundantConditionGivenDocblockType>
    <UnusedPsalmSuppress>
      <code>MixedAssignment</code>
    </UnusedPsalmSuppress>
  </file>
  <file src="src/Config.php">
    <DeprecatedInterface>
      <code>Config</code>
    </DeprecatedInterface>
    <LessSpecificReturnStatement>
      <code>ArrayUtils::merge($a, $b)</code>
    </LessSpecificReturnStatement>
    <MixedArrayTypeCoercion>
      <code><![CDATA[$this->allowedKeys[$key]]]></code>
    </MixedArrayTypeCoercion>
    <MoreSpecificReturnType>
      <code>ServiceManagerConfigurationType</code>
    </MoreSpecificReturnType>
    <UnusedPsalmSuppress>
      <code>MixedReturnTypeCoercion</code>
      <code>MixedReturnTypeCoercion</code>
    </UnusedPsalmSuppress>
=======
    <MixedMethodCall>
      <code>new $requestedName(...$parameters)</code>
    </MixedMethodCall>
>>>>>>> ca24d9eb
  </file>
  <file src="src/Exception/CyclicAliasException.php">
    <InvalidArgument>
      <code>self::deDuplicateDetectedCycles($detectedCycles)</code>
    </InvalidArgument>
<<<<<<< HEAD
    <MixedArgumentTypeCoercion>
      <code>$alias</code>
      <code>$detectedCycles</code>
    </MixedArgumentTypeCoercion>
=======
>>>>>>> ca24d9eb
    <PossiblyFalseOperand>
      <code>$cycle</code>
    </PossiblyFalseOperand>
  </file>
  <file src="src/Factory/InvokableFactory.php">
    <InvalidStringClass>
      <code>new $requestedName($options)</code>
      <code>new $requestedName()</code>
    </InvalidStringClass>
  </file>
  <file src="src/Proxy/LazyServiceFactory.php">
    <MissingClosureParamType>
      <code>$wrappedInstance</code>
    </MissingClosureParamType>
    <MixedAssignment>
      <code>$wrappedInstance</code>
    </MixedAssignment>
  </file>
  <file src="src/ServiceManager.php">
<<<<<<< HEAD
    <InvalidArgument>
      <code><![CDATA[['delegators' => [$name => [$factory]]]]]></code>
      <code><![CDATA[['initializers' => [$initializer]]]]></code>
      <code><![CDATA[['lazy_services' => ['class_map' => [$name => $class ?: $name]]]]]></code>
    </InvalidArgument>
    <InvalidArrayOffset>
      <code><![CDATA[$this->services[$service]]]></code>
    </InvalidArrayOffset>
    <InvalidCast>
      <code>$service</code>
    </InvalidCast>
    <InvalidPropertyAssignmentValue>
      <code><![CDATA[$this->factories]]></code>
    </InvalidPropertyAssignmentValue>
    <MissingClosureReturnType>
      <code>function () use ($name, $options) {</code>
    </MissingClosureReturnType>
    <MissingReturnType>
      <code>addAbstractFactory</code>
      <code>addDelegator</code>
      <code>addInitializer</code>
      <code>mapLazyService</code>
      <code>setAlias</code>
      <code>setAllowOverride</code>
      <code>setInvokableClass</code>
      <code>setService</code>
      <code>setShared</code>
    </MissingReturnType>
=======
    <InvalidArrayOffset>
      <code><![CDATA[$this->services[$service]]]></code>
    </InvalidArrayOffset>
    <MissingClosureReturnType>
      <code>function () use ($name, $options) {</code>
    </MissingClosureReturnType>
>>>>>>> ca24d9eb
    <MixedArgument>
      <code>$abstractFactory</code>
      <code><![CDATA[$config['aliases']]]></code>
      <code><![CDATA[$config['delegators']]]></code>
      <code><![CDATA[$config['delegators']]]></code>
      <code><![CDATA[$config['factories']]]></code>
      <code><![CDATA[$config['initializers']]]></code>
      <code><![CDATA[$config['invokables']]]></code>
      <code><![CDATA[$config['invokables']]]></code>
      <code><![CDATA[$config['lazy_services']]]></code>
      <code><![CDATA[$config['lazy_services']['class_map']]]></code>
      <code><![CDATA[$config['shared']]]></code>
    </MixedArgument>
    <MixedArgumentTypeCoercion>
<<<<<<< HEAD
      <code>$alias</code>
      <code>$alias</code>
=======
>>>>>>> ca24d9eb
      <code>$service</code>
    </MixedArgumentTypeCoercion>
    <MixedArrayTypeCoercion>
      <code><![CDATA[$this->services[$service]]]></code>
    </MixedArrayTypeCoercion>
    <MixedAssignment>
      <code>$abstractFactories</code>
      <code>$abstractFactory</code>
<<<<<<< HEAD
      <code>$abstractFactory</code>
=======
>>>>>>> ca24d9eb
      <code><![CDATA[$config['aliases']]]></code>
      <code>$key</code>
      <code><![CDATA[$this->aliases]]></code>
      <code><![CDATA[$this->factories]]></code>
      <code><![CDATA[$this->shared]]></code>
      <code><![CDATA[$this->sharedByDefault]]></code>
    </MixedAssignment>
    <MixedOperand>
      <code><![CDATA[$config['aliases']]]></code>
      <code><![CDATA[$config['aliases'] ?? []]]></code>
      <code><![CDATA[$config['factories']]]></code>
      <code><![CDATA[$config['shared']]]></code>
    </MixedOperand>
<<<<<<< HEAD
    <MixedPropertyTypeCoercion>
      <code><![CDATA[$this->delegators]]></code>
      <code><![CDATA[$this->factories]]></code>
      <code><![CDATA[$this->initializers]]></code>
    </MixedPropertyTypeCoercion>
    <MixedReturnTypeCoercion>
      <code>$factory</code>
      <code><![CDATA[(callable(ContainerInterface,string,array<mixed>|null):object)|Factory\FactoryInterface]]></code>
    </MixedReturnTypeCoercion>
    <ParamNameMismatch>
      <code>$name</code>
      <code>$name</code>
    </ParamNameMismatch>
    <RedundantCastGivenDocblockType>
      <code>(bool) $flag</code>
      <code>(bool) $flag</code>
    </RedundantCastGivenDocblockType>
    <TypeDoesNotContainType>
      <code>$sharedAlias</code>
      <code>$sharedAlias</code>
    </TypeDoesNotContainType>
    <UnusedForeachValue>
      <code>$delegatorFactory</code>
      <code>$service</code>
      <code>$target</code>
    </UnusedForeachValue>
    <UnusedVariable>
      <code>$key</code>
    </UnusedVariable>
=======
>>>>>>> ca24d9eb
  </file>
  <file src="src/Test/CommonPluginManagerTrait.php">
    <ArgumentTypeCoercion>
      <code>$expected</code>
      <code><![CDATA[$this->getServiceNotFoundException()]]></code>
      <code><![CDATA[$this->getServiceNotFoundException()]]></code>
    </ArgumentTypeCoercion>
<<<<<<< HEAD
    <MissingReturnType>
      <code>testInstanceOfMatches</code>
      <code>testLoadingInvalidElementRaisesException</code>
      <code>testPluginAliasesResolve</code>
      <code>testRegisteringInvalidElementRaisesException</code>
      <code>testShareByDefaultAndSharedByDefault</code>
    </MissingReturnType>
    <MixedAssignment>
      <code>$alias</code>
      <code>$expected</code>
      <code>$shareByDefault</code>
      <code>$sharedByDefault</code>
    </MixedAssignment>
    <MixedInferredReturnType>
      <code>array</code>
    </MixedInferredReturnType>
  </file>
  <file src="src/Tool/ConfigDumper.php">
    <ArgumentTypeCoercion>
      <code>$className</code>
    </ArgumentTypeCoercion>
    <DocblockTypeContradiction>
      <code>is_string($className)</code>
    </DocblockTypeContradiction>
    <MissingReturnType>
      <code>validateClassName</code>
    </MissingReturnType>
=======
  </file>
  <file src="src/Tool/ConfigDumper.php">
>>>>>>> ca24d9eb
    <MixedArgument>
      <code><![CDATA[$config['service_manager']]]></code>
      <code><![CDATA[$config['service_manager']['factories']]]></code>
      <code>$key</code>
    </MixedArgument>
    <MixedArgumentTypeCoercion>
      <code>$className</code>
    </MixedArgumentTypeCoercion>
    <MixedArrayAssignment>
      <code><![CDATA[$config['service_manager']['factories']]]></code>
      <code><![CDATA[$config['service_manager']['factories'][$className]]]></code>
      <code>$config[ConfigAbstractFactory::class][$className]</code>
      <code>$config[ConfigAbstractFactory::class][$className]</code>
    </MixedArrayAssignment>
    <MixedAssignment>
      <code>$dependency</code>
      <code>$key</code>
      <code>$value</code>
    </MixedAssignment>
    <PossiblyNullArgument>
      <code>$key</code>
    </PossiblyNullArgument>
<<<<<<< HEAD
    <UnusedForeachValue>
      <code>$dependency</code>
    </UnusedForeachValue>
  </file>
  <file src="src/Tool/ConfigDumperCommand.php">
    <MixedArgument>
      <code><![CDATA[$arguments->class]]></code>
      <code><![CDATA[$arguments->class]]></code>
      <code><![CDATA[$arguments->config]]></code>
      <code><![CDATA[$arguments->configFile]]></code>
      <code><![CDATA[$arguments->configFile]]></code>
      <code><![CDATA[$arguments->ignoreUnresolved]]></code>
      <code><![CDATA[$arguments->message]]></code>
      <code>$class</code>
      <code>$class</code>
      <code>$configFile</code>
      <code>$configFile</code>
      <code>$configFile</code>
      <code>$configFile</code>
      <code>$configFile</code>
    </MixedArgument>
    <MixedAssignment>
      <code>$arg1</code>
      <code>$arg1</code>
      <code>$configFile</code>
    </MixedAssignment>
    <RedundantCondition>
      <code>false</code>
    </RedundantCondition>
  </file>
  <file src="src/Tool/FactoryCreator.php">
    <ArgumentTypeCoercion>
      <code>$className</code>
    </ArgumentTypeCoercion>
    <PossiblyFalseOperand>
      <code><![CDATA[strrpos($className, '\\')]]></code>
    </PossiblyFalseOperand>
  </file>
  <file src="src/Tool/FactoryCreatorCommand.php">
    <MixedArgument>
      <code>$class</code>
      <code>$class</code>
    </MixedArgument>
    <MixedAssignment>
      <code>$arg1</code>
    </MixedAssignment>
  </file>
  <file src="test/AbstractFactory/ConfigAbstractFactoryTest.php">
    <InvalidArgument>
      <code><![CDATA['Holistic']]></code>
    </InvalidArgument>
  </file>
  <file src="test/AbstractFactory/ReflectionBasedAbstractFactoryTest.php">
    <DocblockTypeContradiction>
      <code>assertInstanceOf</code>
      <code>assertInstanceOf</code>
      <code>assertInstanceOf</code>
      <code>assertInstanceOf</code>
      <code>assertInstanceOf</code>
      <code>assertInstanceOf</code>
      <code>assertInstanceOf</code>
      <code>assertInstanceOf</code>
    </DocblockTypeContradiction>
    <MixedInferredReturnType>
      <code>array</code>
    </MixedInferredReturnType>
  </file>
  <file src="test/AbstractPluginManagerTest.php">
    <DeprecatedMethod>
      <code>setServiceLocator</code>
    </DeprecatedMethod>
    <InvalidArgument>
      <code><![CDATA[[
            'factories'  => [
                stdClass::class => InvokableFactory::class,
            ],
            'delegators' => [
                stdClass::class => [
                    TestAsset\PreDelegator::class,
                    static function ($container, $name, $callback) {
                        $instance      = $callback();
                        $instance->foo = 'bar';

                        return $instance;
                    },
                ],
            ],
        ]]]></code>
      <code>static function ($errno, $errstr): void {
            self::assertEquals(E_USER_DEPRECATED, $errno);
        }</code>
      <code>static function ($errno, $errstr): void {
            self::assertEquals(E_USER_DEPRECATED, $errno);
        }</code>
      <code>static function ($errno, $errstr): void {
            self::assertEquals(E_USER_DEPRECATED, $errno);
        }</code>
      <code>static function ($errno, $errstr): void {
            self::assertEquals(E_USER_DEPRECATED, $errno);
        }</code>
    </InvalidArgument>
    <MissingClosureParamType>
      <code>$callback</code>
      <code>$container</code>
      <code>$name</code>
      <code>$plugin</code>
    </MissingClosureParamType>
    <MissingClosureReturnType>
      <code>static function ($container, $name, $callback) {</code>
    </MissingClosureReturnType>
    <MixedArgument>
      <code>$arg</code>
    </MixedArgument>
    <MixedAssignment>
      <code>$instance</code>
    </MixedAssignment>
    <MixedFunctionCall>
      <code>$callback()</code>
    </MixedFunctionCall>
    <MixedInferredReturnType>
      <code>array</code>
=======
  </file>
  <file src="test/AbstractPluginManagerTest.php">
    <MixedAssignment>
      <code>$instance</code>
    </MixedAssignment>
    <MixedInferredReturnType>
>>>>>>> ca24d9eb
      <code>array</code>
    </MixedInferredReturnType>
    <MixedPropertyAssignment>
      <code>$instance</code>
    </MixedPropertyAssignment>
<<<<<<< HEAD
    <UnusedClosureParam>
      <code>$container</code>
      <code>$errstr</code>
      <code>$errstr</code>
      <code>$errstr</code>
      <code>$errstr</code>
      <code>$name</code>
    </UnusedClosureParam>
  </file>
  <file src="test/CommonServiceLocatorBehaviorsTrait.php">
    <DeprecatedMethod>
      <code>getServiceLocator</code>
    </DeprecatedMethod>
    <EmptyArrayAccess>
      <code><![CDATA[$object['get'][0]]]></code>
    </EmptyArrayAccess>
    <InvalidArgument>
      <code><![CDATA[[
            'factories' => [
                stdClass::class => static function (ServiceLocatorInterface $serviceLocator, $className): stdClass {
                    self::assertEquals(stdClass::class, $className);

                    return new stdClass();
                },
            ],
        ]]]></code>
      <code><![CDATA[[
            'factories' => [
                stdClass::class => static function (ServiceLocatorInterface $serviceLocator, $className): stdClass {
                    self::assertEquals(stdClass::class, $className);

                    return new stdClass();
                },
            ],
        ]]]></code>
    </InvalidArgument>
    <InvalidArrayOffset>
      <code><![CDATA[$config['shared']]]></code>
    </InvalidArrayOffset>
=======
  </file>
  <file src="test/CommonServiceLocatorBehaviorsTrait.php">
>>>>>>> ca24d9eb
    <MissingClosureParamType>
      <code>$callback</code>
      <code>$className</code>
      <code>$container</code>
      <code>$container</code>
      <code>$instance</code>
      <code>$instance</code>
      <code>$name</code>
      <code>$requestedName</code>
    </MissingClosureParamType>
    <MissingClosureReturnType>
      <code>static function ($container, $name, $callback) {</code>
    </MissingClosureReturnType>
<<<<<<< HEAD
    <MixedArrayAssignment>
      <code><![CDATA[$object[$shared ? $method : 'build'][]]]></code>
    </MixedArrayAssignment>
    <MixedArrayOffset>
      <code>$names[$name]</code>
      <code><![CDATA[$object[$shared ? $method : 'build']]]></code>
    </MixedArrayOffset>
=======
    <MissingConstructor>
      <code>$creationContext</code>
      <code>$creationContext</code>
    </MissingConstructor>
>>>>>>> ca24d9eb
    <MixedAssignment>
      <code>$first</code>
      <code>$instance</code>
      <code>$nonSharedObj1</code>
      <code>$nonSharedObj2</code>
      <code>$obj</code>
<<<<<<< HEAD
      <code>$object1</code>
      <code>$object1</code>
      <code>$object1</code>
      <code>$object1</code>
      <code>$object2</code>
      <code>$object2</code>
      <code>$object2</code>
      <code>$object2</code>
      <code><![CDATA[$object[$shared ? $method : 'build'][]]]></code>
=======
>>>>>>> ca24d9eb
      <code>$second</code>
    </MixedAssignment>
    <MixedFunctionCall>
      <code>$callback()</code>
    </MixedFunctionCall>
<<<<<<< HEAD
    <MixedInferredReturnType>
      <code>array</code>
      <code>array</code>
      <code>array</code>
    </MixedInferredReturnType>
    <MixedPropertyAssignment>
      <code>$instance</code>
    </MixedPropertyAssignment>
    <PossiblyUndefinedVariable>
      <code>$object</code>
    </PossiblyUndefinedVariable>
    <TooManyArguments>
      <code>has</code>
    </TooManyArguments>
    <UnusedClosureParam>
      <code>$container</code>
      <code>$container</code>
      <code>$container</code>
      <code>$container</code>
      <code>$container</code>
      <code>$name</code>
      <code>$options</code>
      <code>$requestedName</code>
      <code>$serviceLocator</code>
    </UnusedClosureParam>
  </file>
  <file src="test/ConfigTest.php">
    <DeprecatedClass>
      <code>new Config($config)</code>
    </DeprecatedClass>
    <MixedAssignment>
      <code>$configInstance</code>
      <code>$configuration</code>
    </MixedAssignment>
    <MixedMethodCall>
      <code>toArray</code>
    </MixedMethodCall>
=======
    <MixedPropertyAssignment>
      <code>$instance</code>
    </MixedPropertyAssignment>
>>>>>>> ca24d9eb
  </file>
  <file src="test/Exception/CyclicAliasExceptionTest.php">
    <InvalidDocblock>
      <code>public static function aliasesProvider(): array</code>
      <code>public static function cyclicAliasProvider(): array</code>
    </InvalidDocblock>
    <MixedInferredReturnType>
      <code><![CDATA[array<
     *     non-empty-string,
     *     array{0:non-empty-string,1:array<non-empty-string,non-empty-string>,non-empty-string}
     * >]]></code>
      <code><![CDATA[array<string, array{0: array<string, string>, string}>]]></code>
    </MixedInferredReturnType>
  </file>
  <file src="test/LazyServiceIntegrationTest.php">
    <InvalidReturnStatement>
      <code>array_filter(spl_autoload_functions(), $filter)</code>
    </InvalidReturnStatement>
    <InvalidReturnType>
      <code>AutoloaderInterface[]</code>
    </InvalidReturnType>
    <MissingClosureParamType>
      <code>$autoload</code>
    </MissingClosureParamType>
    <RedundantCondition>
      <code>assertIsArray</code>
      <code>assertIsArray</code>
    </RedundantCondition>
  </file>
  <file src="test/Proxy/LazyServiceFactoryTest.php">
    <InvalidArgument>
      <code><![CDATA[[$callback, 'callback']]]></code>
      <code><![CDATA[[$callback, 'callback']]]></code>
    </InvalidArgument>
    <MissingClosureParamType>
      <code>$className</code>
      <code>$initializer</code>
    </MissingClosureParamType>
    <MixedFunctionCall>
      <code>$initializer($wrappedInstance, $proxy)</code>
    </MixedFunctionCall>
<<<<<<< HEAD
    <UnusedVariable>
      <code>$wrappedInstance</code>
    </UnusedVariable>
  </file>
  <file src="test/ServiceManagerTest.php">
    <MissingClosureParamType>
      <code>$context</code>
      <code>$context</code>
      <code>$name</code>
    </MissingClosureParamType>
    <MixedAssignment>
      <code>$a</code>
      <code>$alias</code>
      <code>$alias</code>
      <code>$b</code>
      <code>$headAlias</code>
=======
  </file>
  <file src="test/ServiceManagerTest.php">
    <MixedAssignment>
>>>>>>> ca24d9eb
      <code>$inc</code>
      <code>$inc</code>
      <code>$instance1</code>
      <code>$instance1</code>
      <code>$instance2</code>
      <code>$instance2</code>
      <code>$service</code>
      <code>$serviceFromAlias</code>
      <code>$serviceFromServiceNameAfterUsingAlias</code>
    </MixedAssignment>
    <MixedInferredReturnType>
      <code>array</code>
    </MixedInferredReturnType>
    <MixedOperand>
      <code>$inc</code>
    </MixedOperand>
<<<<<<< HEAD
    <MixedPropertyFetch>
      <code><![CDATA[$instance->foo]]></code>
      <code><![CDATA[$instance->option]]></code>
    </MixedPropertyFetch>
    <UnusedClosureParam>
      <code>$container</code>
      <code>$container</code>
      <code>$context</code>
      <code>$context</code>
      <code>$name</code>
      <code>$name</code>
    </UnusedClosureParam>
  </file>
  <file src="test/Tool/ConfigDumperCommandTest.php">
    <MixedArgument>
      <code>$factoryConfig[ObjectWithObjectScalarDependency::class]</code>
      <code>$factoryConfig[ObjectWithObjectScalarDependency::class]</code>
      <code>$factoryConfig[SimpleDependencyObject::class]</code>
      <code>$factoryConfig[SimpleDependencyObject::class]</code>
      <code>$factoryConfig[SimpleDependencyObject::class]</code>
    </MixedArgument>
    <MixedInferredReturnType>
      <code>array</code>
      <code>array</code>
    </MixedInferredReturnType>
    <UnresolvableInclude>
      <code>include $config</code>
      <code>include $config</code>
      <code>include $config</code>
    </UnresolvableInclude>
=======
>>>>>>> ca24d9eb
  </file>
  <file src="test/Tool/ConfigDumperTest.php">
    <MixedAssignment>
      <code>$test</code>
    </MixedAssignment>
    <UnresolvableInclude>
      <code>include $file</code>
    </UnresolvableInclude>
  </file>
<<<<<<< HEAD
  <file src="test/Tool/FactoryCreatorCommandTest.php">
    <MixedArgument>
      <code>ConfigDumperCommand::class</code>
    </MixedArgument>
    <MixedInferredReturnType>
      <code>array</code>
      <code>array</code>
    </MixedInferredReturnType>
    <UndefinedClass>
      <code>ConfigDumperCommand</code>
    </UndefinedClass>
  </file>
=======
>>>>>>> ca24d9eb
</files><|MERGE_RESOLUTION|>--- conflicted
+++ resolved
@@ -1,9 +1,5 @@
 <?xml version="1.0" encoding="UTF-8"?>
-<<<<<<< HEAD
-<files psalm-version="5.9.0@8b9ad1eb9e8b7d3101f949291da2b9f7767cd163">
-=======
 <files psalm-version="5.10.0@a5effd2d2dddd1a7ea7a0f6a051ce63ff979e356">
->>>>>>> ca24d9eb
   <file src="src/AbstractFactory/ConfigAbstractFactory.php">
     <InvalidStringClass>
       <code>new $requestedName(...$arguments)</code>
@@ -24,102 +20,14 @@
     <ArgumentTypeCoercion>
       <code>$requestedName</code>
     </ArgumentTypeCoercion>
-<<<<<<< HEAD
-    <LessSpecificReturnStatement>
-      <code>new $requestedName()</code>
-      <code>new $requestedName()</code>
-      <code>new $requestedName(...$parameters)</code>
-    </LessSpecificReturnStatement>
-    <MissingClosureReturnType>
-      <code>function (ReflectionParameter $parameter) use ($container, $requestedName) {</code>
-    </MissingClosureReturnType>
-    <MissingParamType>
-      <code>$requestedName</code>
-    </MissingParamType>
-    <MixedArgument>
-      <code>$requestedName</code>
-      <code>$requestedName</code>
-      <code>$requestedName</code>
-    </MixedArgument>
-    <MixedMethodCall>
-      <code>new $requestedName()</code>
-      <code>new $requestedName()</code>
-      <code>new $requestedName(...$parameters)</code>
-    </MixedMethodCall>
-    <MoreSpecificReturnType>
-      <code>DispatchableInterface</code>
-    </MoreSpecificReturnType>
-    <PossiblyNullArgument>
-      <code>$type</code>
-    </PossiblyNullArgument>
-    <RedundantCondition>
-      <code>is_string($type)</code>
-    </RedundantCondition>
-    <UndefinedDocblockClass>
-      <code>DispatchableInterface</code>
-    </UndefinedDocblockClass>
-  </file>
-  <file src="src/AbstractPluginManager.php">
-    <ArgumentTypeCoercion>
-      <code>$config</code>
-      <code>$config</code>
-    </ArgumentTypeCoercion>
-    <DeprecatedInterface>
-      <code>null|ConfigInterface|ContainerInterface</code>
-    </DeprecatedInterface>
-    <ImplementedParamTypeMismatch>
-      <code>$service</code>
-    </ImplementedParamTypeMismatch>
-    <MissingReturnType>
-      <code>setService</code>
-    </MissingReturnType>
-    <MixedArgumentTypeCoercion>
-      <code>$service</code>
-    </MixedArgumentTypeCoercion>
-    <ParamNameMismatch>
-      <code>$name</code>
-    </ParamNameMismatch>
-    <RedundantConditionGivenDocblockType>
-      <code>is_object($configInstanceOrParentLocator)</code>
-    </RedundantConditionGivenDocblockType>
-    <UnusedPsalmSuppress>
-      <code>MixedAssignment</code>
-    </UnusedPsalmSuppress>
-  </file>
-  <file src="src/Config.php">
-    <DeprecatedInterface>
-      <code>Config</code>
-    </DeprecatedInterface>
-    <LessSpecificReturnStatement>
-      <code>ArrayUtils::merge($a, $b)</code>
-    </LessSpecificReturnStatement>
-    <MixedArrayTypeCoercion>
-      <code><![CDATA[$this->allowedKeys[$key]]]></code>
-    </MixedArrayTypeCoercion>
-    <MoreSpecificReturnType>
-      <code>ServiceManagerConfigurationType</code>
-    </MoreSpecificReturnType>
-    <UnusedPsalmSuppress>
-      <code>MixedReturnTypeCoercion</code>
-      <code>MixedReturnTypeCoercion</code>
-    </UnusedPsalmSuppress>
-=======
     <MixedMethodCall>
       <code>new $requestedName(...$parameters)</code>
     </MixedMethodCall>
->>>>>>> ca24d9eb
   </file>
   <file src="src/Exception/CyclicAliasException.php">
     <InvalidArgument>
       <code>self::deDuplicateDetectedCycles($detectedCycles)</code>
     </InvalidArgument>
-<<<<<<< HEAD
-    <MixedArgumentTypeCoercion>
-      <code>$alias</code>
-      <code>$detectedCycles</code>
-    </MixedArgumentTypeCoercion>
-=======
->>>>>>> ca24d9eb
     <PossiblyFalseOperand>
       <code>$cycle</code>
     </PossiblyFalseOperand>
@@ -139,43 +47,12 @@
     </MixedAssignment>
   </file>
   <file src="src/ServiceManager.php">
-<<<<<<< HEAD
-    <InvalidArgument>
-      <code><![CDATA[['delegators' => [$name => [$factory]]]]]></code>
-      <code><![CDATA[['initializers' => [$initializer]]]]></code>
-      <code><![CDATA[['lazy_services' => ['class_map' => [$name => $class ?: $name]]]]]></code>
-    </InvalidArgument>
-    <InvalidArrayOffset>
-      <code><![CDATA[$this->services[$service]]]></code>
-    </InvalidArrayOffset>
-    <InvalidCast>
-      <code>$service</code>
-    </InvalidCast>
-    <InvalidPropertyAssignmentValue>
-      <code><![CDATA[$this->factories]]></code>
-    </InvalidPropertyAssignmentValue>
-    <MissingClosureReturnType>
-      <code>function () use ($name, $options) {</code>
-    </MissingClosureReturnType>
-    <MissingReturnType>
-      <code>addAbstractFactory</code>
-      <code>addDelegator</code>
-      <code>addInitializer</code>
-      <code>mapLazyService</code>
-      <code>setAlias</code>
-      <code>setAllowOverride</code>
-      <code>setInvokableClass</code>
-      <code>setService</code>
-      <code>setShared</code>
-    </MissingReturnType>
-=======
     <InvalidArrayOffset>
       <code><![CDATA[$this->services[$service]]]></code>
     </InvalidArrayOffset>
     <MissingClosureReturnType>
       <code>function () use ($name, $options) {</code>
     </MissingClosureReturnType>
->>>>>>> ca24d9eb
     <MixedArgument>
       <code>$abstractFactory</code>
       <code><![CDATA[$config['aliases']]]></code>
@@ -190,11 +67,6 @@
       <code><![CDATA[$config['shared']]]></code>
     </MixedArgument>
     <MixedArgumentTypeCoercion>
-<<<<<<< HEAD
-      <code>$alias</code>
-      <code>$alias</code>
-=======
->>>>>>> ca24d9eb
       <code>$service</code>
     </MixedArgumentTypeCoercion>
     <MixedArrayTypeCoercion>
@@ -203,10 +75,6 @@
     <MixedAssignment>
       <code>$abstractFactories</code>
       <code>$abstractFactory</code>
-<<<<<<< HEAD
-      <code>$abstractFactory</code>
-=======
->>>>>>> ca24d9eb
       <code><![CDATA[$config['aliases']]]></code>
       <code>$key</code>
       <code><![CDATA[$this->aliases]]></code>
@@ -220,38 +88,6 @@
       <code><![CDATA[$config['factories']]]></code>
       <code><![CDATA[$config['shared']]]></code>
     </MixedOperand>
-<<<<<<< HEAD
-    <MixedPropertyTypeCoercion>
-      <code><![CDATA[$this->delegators]]></code>
-      <code><![CDATA[$this->factories]]></code>
-      <code><![CDATA[$this->initializers]]></code>
-    </MixedPropertyTypeCoercion>
-    <MixedReturnTypeCoercion>
-      <code>$factory</code>
-      <code><![CDATA[(callable(ContainerInterface,string,array<mixed>|null):object)|Factory\FactoryInterface]]></code>
-    </MixedReturnTypeCoercion>
-    <ParamNameMismatch>
-      <code>$name</code>
-      <code>$name</code>
-    </ParamNameMismatch>
-    <RedundantCastGivenDocblockType>
-      <code>(bool) $flag</code>
-      <code>(bool) $flag</code>
-    </RedundantCastGivenDocblockType>
-    <TypeDoesNotContainType>
-      <code>$sharedAlias</code>
-      <code>$sharedAlias</code>
-    </TypeDoesNotContainType>
-    <UnusedForeachValue>
-      <code>$delegatorFactory</code>
-      <code>$service</code>
-      <code>$target</code>
-    </UnusedForeachValue>
-    <UnusedVariable>
-      <code>$key</code>
-    </UnusedVariable>
-=======
->>>>>>> ca24d9eb
   </file>
   <file src="src/Test/CommonPluginManagerTrait.php">
     <ArgumentTypeCoercion>
@@ -259,38 +95,8 @@
       <code><![CDATA[$this->getServiceNotFoundException()]]></code>
       <code><![CDATA[$this->getServiceNotFoundException()]]></code>
     </ArgumentTypeCoercion>
-<<<<<<< HEAD
-    <MissingReturnType>
-      <code>testInstanceOfMatches</code>
-      <code>testLoadingInvalidElementRaisesException</code>
-      <code>testPluginAliasesResolve</code>
-      <code>testRegisteringInvalidElementRaisesException</code>
-      <code>testShareByDefaultAndSharedByDefault</code>
-    </MissingReturnType>
-    <MixedAssignment>
-      <code>$alias</code>
-      <code>$expected</code>
-      <code>$shareByDefault</code>
-      <code>$sharedByDefault</code>
-    </MixedAssignment>
-    <MixedInferredReturnType>
-      <code>array</code>
-    </MixedInferredReturnType>
   </file>
   <file src="src/Tool/ConfigDumper.php">
-    <ArgumentTypeCoercion>
-      <code>$className</code>
-    </ArgumentTypeCoercion>
-    <DocblockTypeContradiction>
-      <code>is_string($className)</code>
-    </DocblockTypeContradiction>
-    <MissingReturnType>
-      <code>validateClassName</code>
-    </MissingReturnType>
-=======
-  </file>
-  <file src="src/Tool/ConfigDumper.php">
->>>>>>> ca24d9eb
     <MixedArgument>
       <code><![CDATA[$config['service_manager']]]></code>
       <code><![CDATA[$config['service_manager']['factories']]]></code>
@@ -313,185 +119,19 @@
     <PossiblyNullArgument>
       <code>$key</code>
     </PossiblyNullArgument>
-<<<<<<< HEAD
-    <UnusedForeachValue>
-      <code>$dependency</code>
-    </UnusedForeachValue>
-  </file>
-  <file src="src/Tool/ConfigDumperCommand.php">
-    <MixedArgument>
-      <code><![CDATA[$arguments->class]]></code>
-      <code><![CDATA[$arguments->class]]></code>
-      <code><![CDATA[$arguments->config]]></code>
-      <code><![CDATA[$arguments->configFile]]></code>
-      <code><![CDATA[$arguments->configFile]]></code>
-      <code><![CDATA[$arguments->ignoreUnresolved]]></code>
-      <code><![CDATA[$arguments->message]]></code>
-      <code>$class</code>
-      <code>$class</code>
-      <code>$configFile</code>
-      <code>$configFile</code>
-      <code>$configFile</code>
-      <code>$configFile</code>
-      <code>$configFile</code>
-    </MixedArgument>
-    <MixedAssignment>
-      <code>$arg1</code>
-      <code>$arg1</code>
-      <code>$configFile</code>
-    </MixedAssignment>
-    <RedundantCondition>
-      <code>false</code>
-    </RedundantCondition>
-  </file>
-  <file src="src/Tool/FactoryCreator.php">
-    <ArgumentTypeCoercion>
-      <code>$className</code>
-    </ArgumentTypeCoercion>
-    <PossiblyFalseOperand>
-      <code><![CDATA[strrpos($className, '\\')]]></code>
-    </PossiblyFalseOperand>
-  </file>
-  <file src="src/Tool/FactoryCreatorCommand.php">
-    <MixedArgument>
-      <code>$class</code>
-      <code>$class</code>
-    </MixedArgument>
-    <MixedAssignment>
-      <code>$arg1</code>
-    </MixedAssignment>
-  </file>
-  <file src="test/AbstractFactory/ConfigAbstractFactoryTest.php">
-    <InvalidArgument>
-      <code><![CDATA['Holistic']]></code>
-    </InvalidArgument>
-  </file>
-  <file src="test/AbstractFactory/ReflectionBasedAbstractFactoryTest.php">
-    <DocblockTypeContradiction>
-      <code>assertInstanceOf</code>
-      <code>assertInstanceOf</code>
-      <code>assertInstanceOf</code>
-      <code>assertInstanceOf</code>
-      <code>assertInstanceOf</code>
-      <code>assertInstanceOf</code>
-      <code>assertInstanceOf</code>
-      <code>assertInstanceOf</code>
-    </DocblockTypeContradiction>
+  </file>
+  <file src="test/AbstractPluginManagerTest.php">
+    <MixedAssignment>
+      <code>$instance</code>
+    </MixedAssignment>
     <MixedInferredReturnType>
       <code>array</code>
     </MixedInferredReturnType>
-  </file>
-  <file src="test/AbstractPluginManagerTest.php">
-    <DeprecatedMethod>
-      <code>setServiceLocator</code>
-    </DeprecatedMethod>
-    <InvalidArgument>
-      <code><![CDATA[[
-            'factories'  => [
-                stdClass::class => InvokableFactory::class,
-            ],
-            'delegators' => [
-                stdClass::class => [
-                    TestAsset\PreDelegator::class,
-                    static function ($container, $name, $callback) {
-                        $instance      = $callback();
-                        $instance->foo = 'bar';
-
-                        return $instance;
-                    },
-                ],
-            ],
-        ]]]></code>
-      <code>static function ($errno, $errstr): void {
-            self::assertEquals(E_USER_DEPRECATED, $errno);
-        }</code>
-      <code>static function ($errno, $errstr): void {
-            self::assertEquals(E_USER_DEPRECATED, $errno);
-        }</code>
-      <code>static function ($errno, $errstr): void {
-            self::assertEquals(E_USER_DEPRECATED, $errno);
-        }</code>
-      <code>static function ($errno, $errstr): void {
-            self::assertEquals(E_USER_DEPRECATED, $errno);
-        }</code>
-    </InvalidArgument>
-    <MissingClosureParamType>
-      <code>$callback</code>
-      <code>$container</code>
-      <code>$name</code>
-      <code>$plugin</code>
-    </MissingClosureParamType>
-    <MissingClosureReturnType>
-      <code>static function ($container, $name, $callback) {</code>
-    </MissingClosureReturnType>
-    <MixedArgument>
-      <code>$arg</code>
-    </MixedArgument>
-    <MixedAssignment>
-      <code>$instance</code>
-    </MixedAssignment>
-    <MixedFunctionCall>
-      <code>$callback()</code>
-    </MixedFunctionCall>
-    <MixedInferredReturnType>
-      <code>array</code>
-=======
-  </file>
-  <file src="test/AbstractPluginManagerTest.php">
-    <MixedAssignment>
-      <code>$instance</code>
-    </MixedAssignment>
-    <MixedInferredReturnType>
->>>>>>> ca24d9eb
-      <code>array</code>
-    </MixedInferredReturnType>
     <MixedPropertyAssignment>
       <code>$instance</code>
     </MixedPropertyAssignment>
-<<<<<<< HEAD
-    <UnusedClosureParam>
-      <code>$container</code>
-      <code>$errstr</code>
-      <code>$errstr</code>
-      <code>$errstr</code>
-      <code>$errstr</code>
-      <code>$name</code>
-    </UnusedClosureParam>
   </file>
   <file src="test/CommonServiceLocatorBehaviorsTrait.php">
-    <DeprecatedMethod>
-      <code>getServiceLocator</code>
-    </DeprecatedMethod>
-    <EmptyArrayAccess>
-      <code><![CDATA[$object['get'][0]]]></code>
-    </EmptyArrayAccess>
-    <InvalidArgument>
-      <code><![CDATA[[
-            'factories' => [
-                stdClass::class => static function (ServiceLocatorInterface $serviceLocator, $className): stdClass {
-                    self::assertEquals(stdClass::class, $className);
-
-                    return new stdClass();
-                },
-            ],
-        ]]]></code>
-      <code><![CDATA[[
-            'factories' => [
-                stdClass::class => static function (ServiceLocatorInterface $serviceLocator, $className): stdClass {
-                    self::assertEquals(stdClass::class, $className);
-
-                    return new stdClass();
-                },
-            ],
-        ]]]></code>
-    </InvalidArgument>
-    <InvalidArrayOffset>
-      <code><![CDATA[$config['shared']]]></code>
-    </InvalidArrayOffset>
-=======
-  </file>
-  <file src="test/CommonServiceLocatorBehaviorsTrait.php">
->>>>>>> ca24d9eb
     <MissingClosureParamType>
       <code>$callback</code>
       <code>$className</code>
@@ -505,99 +145,20 @@
     <MissingClosureReturnType>
       <code>static function ($container, $name, $callback) {</code>
     </MissingClosureReturnType>
-<<<<<<< HEAD
-    <MixedArrayAssignment>
-      <code><![CDATA[$object[$shared ? $method : 'build'][]]]></code>
-    </MixedArrayAssignment>
-    <MixedArrayOffset>
-      <code>$names[$name]</code>
-      <code><![CDATA[$object[$shared ? $method : 'build']]]></code>
-    </MixedArrayOffset>
-=======
-    <MissingConstructor>
-      <code>$creationContext</code>
-      <code>$creationContext</code>
-    </MissingConstructor>
->>>>>>> ca24d9eb
     <MixedAssignment>
       <code>$first</code>
       <code>$instance</code>
       <code>$nonSharedObj1</code>
       <code>$nonSharedObj2</code>
       <code>$obj</code>
-<<<<<<< HEAD
-      <code>$object1</code>
-      <code>$object1</code>
-      <code>$object1</code>
-      <code>$object1</code>
-      <code>$object2</code>
-      <code>$object2</code>
-      <code>$object2</code>
-      <code>$object2</code>
-      <code><![CDATA[$object[$shared ? $method : 'build'][]]]></code>
-=======
->>>>>>> ca24d9eb
       <code>$second</code>
     </MixedAssignment>
     <MixedFunctionCall>
       <code>$callback()</code>
     </MixedFunctionCall>
-<<<<<<< HEAD
-    <MixedInferredReturnType>
-      <code>array</code>
-      <code>array</code>
-      <code>array</code>
-    </MixedInferredReturnType>
     <MixedPropertyAssignment>
       <code>$instance</code>
     </MixedPropertyAssignment>
-    <PossiblyUndefinedVariable>
-      <code>$object</code>
-    </PossiblyUndefinedVariable>
-    <TooManyArguments>
-      <code>has</code>
-    </TooManyArguments>
-    <UnusedClosureParam>
-      <code>$container</code>
-      <code>$container</code>
-      <code>$container</code>
-      <code>$container</code>
-      <code>$container</code>
-      <code>$name</code>
-      <code>$options</code>
-      <code>$requestedName</code>
-      <code>$serviceLocator</code>
-    </UnusedClosureParam>
-  </file>
-  <file src="test/ConfigTest.php">
-    <DeprecatedClass>
-      <code>new Config($config)</code>
-    </DeprecatedClass>
-    <MixedAssignment>
-      <code>$configInstance</code>
-      <code>$configuration</code>
-    </MixedAssignment>
-    <MixedMethodCall>
-      <code>toArray</code>
-    </MixedMethodCall>
-=======
-    <MixedPropertyAssignment>
-      <code>$instance</code>
-    </MixedPropertyAssignment>
->>>>>>> ca24d9eb
-  </file>
-  <file src="test/Exception/CyclicAliasExceptionTest.php">
-    <InvalidDocblock>
-      <code>public static function aliasesProvider(): array</code>
-      <code>public static function cyclicAliasProvider(): array</code>
-    </InvalidDocblock>
-    <MixedInferredReturnType>
-      <code><![CDATA[array<
-     *     non-empty-string,
-     *     array{0:non-empty-string,1:array<non-empty-string,non-empty-string>,non-empty-string}
-     * >]]></code>
-      <code><![CDATA[array<string, array{0: array<string, string>, string}>]]></code>
-    </MixedInferredReturnType>
   </file>
   <file src="test/LazyServiceIntegrationTest.php">
     <InvalidReturnStatement>
@@ -626,28 +187,9 @@
     <MixedFunctionCall>
       <code>$initializer($wrappedInstance, $proxy)</code>
     </MixedFunctionCall>
-<<<<<<< HEAD
-    <UnusedVariable>
-      <code>$wrappedInstance</code>
-    </UnusedVariable>
   </file>
   <file src="test/ServiceManagerTest.php">
-    <MissingClosureParamType>
-      <code>$context</code>
-      <code>$context</code>
-      <code>$name</code>
-    </MissingClosureParamType>
-    <MixedAssignment>
-      <code>$a</code>
-      <code>$alias</code>
-      <code>$alias</code>
-      <code>$b</code>
-      <code>$headAlias</code>
-=======
-  </file>
-  <file src="test/ServiceManagerTest.php">
-    <MixedAssignment>
->>>>>>> ca24d9eb
+    <MixedAssignment>
       <code>$inc</code>
       <code>$inc</code>
       <code>$instance1</code>
@@ -664,39 +206,6 @@
     <MixedOperand>
       <code>$inc</code>
     </MixedOperand>
-<<<<<<< HEAD
-    <MixedPropertyFetch>
-      <code><![CDATA[$instance->foo]]></code>
-      <code><![CDATA[$instance->option]]></code>
-    </MixedPropertyFetch>
-    <UnusedClosureParam>
-      <code>$container</code>
-      <code>$container</code>
-      <code>$context</code>
-      <code>$context</code>
-      <code>$name</code>
-      <code>$name</code>
-    </UnusedClosureParam>
-  </file>
-  <file src="test/Tool/ConfigDumperCommandTest.php">
-    <MixedArgument>
-      <code>$factoryConfig[ObjectWithObjectScalarDependency::class]</code>
-      <code>$factoryConfig[ObjectWithObjectScalarDependency::class]</code>
-      <code>$factoryConfig[SimpleDependencyObject::class]</code>
-      <code>$factoryConfig[SimpleDependencyObject::class]</code>
-      <code>$factoryConfig[SimpleDependencyObject::class]</code>
-    </MixedArgument>
-    <MixedInferredReturnType>
-      <code>array</code>
-      <code>array</code>
-    </MixedInferredReturnType>
-    <UnresolvableInclude>
-      <code>include $config</code>
-      <code>include $config</code>
-      <code>include $config</code>
-    </UnresolvableInclude>
-=======
->>>>>>> ca24d9eb
   </file>
   <file src="test/Tool/ConfigDumperTest.php">
     <MixedAssignment>
@@ -706,19 +215,4 @@
       <code>include $file</code>
     </UnresolvableInclude>
   </file>
-<<<<<<< HEAD
-  <file src="test/Tool/FactoryCreatorCommandTest.php">
-    <MixedArgument>
-      <code>ConfigDumperCommand::class</code>
-    </MixedArgument>
-    <MixedInferredReturnType>
-      <code>array</code>
-      <code>array</code>
-    </MixedInferredReturnType>
-    <UndefinedClass>
-      <code>ConfigDumperCommand</code>
-    </UndefinedClass>
-  </file>
-=======
->>>>>>> ca24d9eb
 </files>